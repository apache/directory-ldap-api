--- conflicted
+++ resolved
@@ -4,17 +4,13 @@
   <parent>
     <groupId>org.apache.directory</groupId>
     <artifactId>build</artifactId>
-<<<<<<< HEAD
-    <version>1.0.2</version>
-=======
-    <version>1.0.3.1-SNAPSHOT</version>
->>>>>>> 5b7324b5
+    <version>1.0.4</version>
   </parent>
   <groupId>org.apache.directory.daemon</groupId>
   <artifactId>build</artifactId>
   <name>Apache Directory Daemon</name>
   <packaging>pom</packaging>  
-  <version>1.0-RC2-SNAPSHOT</version>
+  <version>1.0-RC2</version>
   <description>
     Reusable framework for daemon applications based on Commons Daemon
     Jsvc and Procrun. A small installation layout pattern combined with
@@ -30,7 +26,7 @@
     <dependency>
       <groupId>org.slf4j</groupId>
       <artifactId>nlog4j</artifactId>
-      <version>1.2.19</version>
+      <version>1.2.24</version>
     </dependency>
     <dependency>
       <groupId>commons-daemon</groupId>
