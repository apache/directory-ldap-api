--- conflicted
+++ resolved
@@ -1013,11 +1013,7 @@
      * @return <code>true</code> if the two instances are equals
      */
     @edu.umd.cs.findbugs.annotations.SuppressWarnings(value = "EQ_CHECK_FOR_OPERAND_NOT_COMPATIBLE_WITH_THIS",
-<<<<<<< HEAD
-            justification = "String is a special case")
-=======
         justification = "String is a special case")
->>>>>>> 94b5e2c0
     @Override
     public boolean equals( Object obj )
     {
