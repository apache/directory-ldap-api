--- conflicted
+++ resolved
@@ -37,12 +37,8 @@
 {
     /** The opaque encoded value */
     private byte[] value;
-<<<<<<< HEAD
-    
-=======
 
 
->>>>>>> 94b5e2c0
     /**
      * Creates a Control with a specific OID.
      *
