--- conflicted
+++ resolved
@@ -145,8 +145,6 @@
             false, false, false, false, false, false, false, false  // 78 -> 7F
         };
 
-<<<<<<< HEAD
-=======
 
     /**
      * [0x01-0x1F] | 0x21 | [0x24-0x2A] | [0x2D-0x3A] | 0x3D | [0x3F-0x5B] | [0x5D-0x7F]
@@ -196,7 +194,6 @@
         };
 
 
->>>>>>> 24aa11f9
     /**
      * ' ' | '"' | '#' | '+' | ',' | ';' | '<' | '=' | '>' | '\' |
      * 0x22 | 0x23 | 0x2B | 0x2C | 0x3B | 0x3C | 0x3D | 0x3E | 0x5C
@@ -351,8 +348,6 @@
 
     
     /**
-<<<<<<< HEAD
-=======
      * Check if the current character is a SUTF1 (Stringchar UTF ascii char)<br/> 
      * &lt;LUTF1&gt; ::= 0x01-20 | 0x23-2A | 0x2D-3A | 0x3D | 0x3F-5B | 0x5D-7F
      * 
@@ -373,7 +368,6 @@
 
     
     /**
->>>>>>> 24aa11f9
      * Check if the given char is a pair char only
      * &lt;pairCharOnly&gt; ::= ' ' | ',' | '=' | '+' | '<' | '>' | '#' | ';' | '\' | '"'
      *
