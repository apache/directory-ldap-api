--- conflicted
+++ resolved
@@ -135,11 +135,7 @@
         {
             return false;
         }
-<<<<<<< HEAD
-            
-=======
 
->>>>>>> 24aa11f9
         return attribute.equals( ( ( LeafNode ) other ).getAttribute() );
     }
 }