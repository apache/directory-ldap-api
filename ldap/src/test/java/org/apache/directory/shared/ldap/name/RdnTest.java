/*
 *  Licensed to the Apache Software Foundation (ASF) under one
 *  or more contributor license agreements.  See the NOTICE file
 *  distributed with this work for additional information
 *  regarding copyright ownership.  The ASF licenses this file
 *  to you under the Apache License, Version 2.0 (the
 *  "License"); you may not use this file except in compliance
 *  with the License.  You may obtain a copy of the License at
 *  
 *    http://www.apache.org/licenses/LICENSE-2.0
 *  
 *  Unless required by applicable law or agreed to in writing,
 *  software distributed under the License is distributed on an
 *  "AS IS" BASIS, WITHOUT WARRANTIES OR CONDITIONS OF ANY
 *  KIND, either express or implied.  See the License for the
 *  specific language governing permissions and limitations
 *  under the License. 
 *  
 */
package org.apache.directory.shared.ldap.name;


import java.io.ByteArrayInputStream;
import java.io.ByteArrayOutputStream;
import java.io.IOException;
import java.io.ObjectInputStream;
import java.io.ObjectOutputStream;
import java.util.Iterator;

import javax.naming.InvalidNameException;
import javax.naming.NamingException;
import javax.naming.directory.Attribute;
import javax.naming.directory.Attributes;

import org.apache.directory.shared.ldap.name.Rdn;
import org.apache.directory.shared.ldap.name.RdnParser;
import org.apache.directory.shared.ldap.util.StringTools;

import org.junit.Test;
import static org.junit.Assert.assertEquals;
import static org.junit.Assert.assertNotNull;
import static org.junit.Assert.assertFalse;
import static org.junit.Assert.assertTrue;
import static org.junit.Assert.fail;


/**
 * Test the class Rdn
 *
 * @author <a href="mailto:dev@directory.apache.org">Apache Directory Project</a>
 */
public class RdnTest
{
    // ~ Methods
    // ------------------------------------------------------------------------------------
    /**
     * Test a null RDN
     */
    @Test
    public void testRdnNull()
    {
        assertEquals( "", new Rdn().toString() );
    }


    /**
     * test an empty RDN
     */
    @Test
    public void testRdnEmpty() throws InvalidNameException
    {
        assertEquals( "", new Rdn( "" ).toString() );
    }


    /**
     * test a simple RDN : a = b
     */
    @Test
    public void testRdnSimple() throws InvalidNameException
    {
        assertEquals( "a=b", new Rdn( "a = b" ).toString() );
    }


    /**
     * test a composite RDN : a = b, d = e
     */
    @Test
    public void testRdnComposite() throws InvalidNameException
    {
        assertEquals( "a=b+c=d", new Rdn( "a = b + c = d" ).toString() );
    }


    /**
     * test a composite RDN with or without spaces: a=b, a =b, a= b, a = b, a =
     * b
     */
    @Test
    public void testRdnCompositeWithSpace() throws InvalidNameException
    {
        assertEquals( "a=b", new Rdn( "a=b" ).toString() );
        assertEquals( "a=b", new Rdn( " a=b" ).toString() );
        assertEquals( "a=b", new Rdn( "a =b" ).toString() );
        assertEquals( "a=b", new Rdn( "a= b" ).toString() );
        assertEquals( "a=b", new Rdn( "a=b " ).toString() );
        assertEquals( "a=b", new Rdn( " a =b" ).toString() );
        assertEquals( "a=b", new Rdn( " a= b" ).toString() );
        assertEquals( "a=b", new Rdn( " a=b " ).toString() );
        assertEquals( "a=b", new Rdn( "a = b" ).toString() );
        assertEquals( "a=b", new Rdn( "a =b " ).toString() );
        assertEquals( "a=b", new Rdn( "a= b " ).toString() );
        assertEquals( "a=b", new Rdn( " a = b" ).toString() );
        assertEquals( "a=b", new Rdn( " a =b " ).toString() );
        assertEquals( "a=b", new Rdn( " a= b " ).toString() );
        assertEquals( "a=b", new Rdn( "a = b " ).toString() );
        assertEquals( "a=b", new Rdn( " a = b " ).toString() );
    }


    /**
     * test a simple RDN with differents separators : a = b + c = d
     */
    @Test
    public void testRdnSimpleMultivaluedAttribute() throws InvalidNameException
    {
        String result = new Rdn( "a = b + c = d" ).toString();
        assertEquals( "a=b+c=d", result );
    }


    /**
     * test a composite RDN with differents separators : a=b+c=d, e=f + g=h +
     * i=j
     */
    @Test
    public void testRdnCompositeMultivaluedAttribute() throws InvalidNameException
    {
        Rdn rdn = new Rdn( "a =b+c=d + e=f + g  =h + i =j " );

        // NameComponent are not ordered
        assertEquals( "b", rdn.getValue( "a" ) );
        assertEquals( "d", rdn.getValue( "c" ) );
        assertEquals( "f", rdn.getValue( "  E  " ) );
        assertEquals( "h", rdn.getValue( "g" ) );
        assertEquals( "j", rdn.getValue( "i" ) );
    }


    /**
     * test a simple RDN with an oid prefix (uppercase) : OID.12.34.56 = azerty
     */
    @Test
    public void testRdnOidUpper() throws InvalidNameException
    {
        assertEquals( "oid.12.34.56=azerty", new Rdn( "OID.12.34.56 =  azerty" ).toString() );
    }


    /**
     * test a simple RDN with an oid prefix (lowercase) : oid.12.34.56 = azerty
     */
    @Test
    public void testRdnOidLower() throws InvalidNameException
    {
        assertEquals( "oid.12.34.56=azerty", new Rdn( "oid.12.34.56 = azerty" ).toString() );
    }


    /**
     * test a simple RDN with an oid attribut wiithout oid prefix : 12.34.56 =
     * azerty
     */
    @Test
    public void testRdnOidWithoutPrefix() throws InvalidNameException
    {
        assertEquals( "12.34.56=azerty", new Rdn( "12.34.56 = azerty" ).toString() );
    }


    /**
     * test a composite RDN with an oid attribut wiithout oid prefix : 12.34.56 =
     * azerty; 7.8 = test
     */
    @Test
    public void testRdnCompositeOidWithoutPrefix() throws InvalidNameException
    {
        String result = new Rdn( "12.34.56 = azerty + 7.8 = test" ).toString();
        assertEquals( "12.34.56=azerty+7.8=test", result );
    }


    /**
     * test a simple RDN with pair char attribute value : a = \,\=\+\<\>\#\;\\\"\C3\A9"
     */
    @Test
    public void testRdnPairCharAttributeValue() throws InvalidNameException
    {
        String rdn = StringTools.utf8ToString( new byte[]
            { 'a', '=', '\\', ',', '=', '\\', '+', '\\', '<', '\\', '>', '#', '\\', ';', '\\', '\\', '\\', '"', '\\',
                'C', '3', '\\', 'A', '9' } );
        assertEquals( rdn, new Rdn( "a = \\,=\\+\\<\\>#\\;\\\\\\\"\\C3\\A9" ).toString() );
    }


    /**
     * test a simple RDN with hexString attribute value : a = #0010A0AAFF
     */
    @Test
    public void testRdnHexStringAttributeValue() throws InvalidNameException
    {
        assertEquals( "a=#0010A0AAFF", new Rdn( "a = #0010A0AAFF" ).toString() );
    }


    /**
     * test a simple RDN with quoted attribute value : a = "quoted \"value"
     */
    @Test
    public void testRdnQuotedAttributeValue() throws InvalidNameException
    {
        assertEquals( "a=quoted \\\"value", new Rdn( "a = quoted \\\"value" ).toString() );
    }


    /**
     * Test the clone method for a RDN.
     */
    @Test
    public void testParseRDNNull() throws InvalidNameException
    {
        Rdn rdn = null;

        try
        {
        	RdnParser.parse( "c=d", rdn );
        	fail();
        }
        catch ( InvalidNameException ine )
        {
        	assertTrue( true );
        }
    }


    /**
     * Test the clone method for a RDN.
     */
    @Test
    public void testRDNCloningOneNameComponent() throws InvalidNameException
    {
        Rdn rdn = new Rdn( "a", "a", "b", "b" );

        Rdn rdnClone = ( Rdn ) rdn.clone();

        RdnParser.parse( "c=d", rdn );

        assertEquals( "b", rdnClone.getValue( "a" ) );
    }


    /**
     * Test the clone method for a RDN.
     */
    @Test
    public void testRDNCloningTwoNameComponent() throws InvalidNameException
    {
        Rdn rdn = new Rdn( "a = b + aa = bb" );

        Rdn rdnClone = ( Rdn ) rdn.clone();

        rdn.clear();
        RdnParser.parse( "c=d", rdn );

        assertEquals( "b", rdnClone.getValue( "a" ) );
        assertEquals( "bb", rdnClone.getValue( "aa" ) );
        assertEquals( "", rdnClone.getValue( "c" ) );
    }


    /**
     * Test the compareTo method for a RDN.
     */
    @Test
    public void testRDNCompareToNull() throws InvalidNameException
    {
        Rdn rdn1 = new Rdn( " a = b + c = d + a = f + g = h " );
        Rdn rdn2 = null;
        assertEquals( 1, rdn1.compareTo( rdn2 ) );
    }


    /**
     * Compares a composite NC to a single NC.
     */
    @Test
    public void testRDNCompareToNCS2NC() throws InvalidNameException
    {
        Rdn rdn1 = new Rdn( " a = b + c = d + a = f + g = h " );
        Rdn rdn2 = new Rdn( " a = b " );
        assertTrue( rdn1.compareTo( rdn2 ) > 0 );
    }


    /**
     * Compares a single NC to a composite NC.
     */
    @Test
    public void testRDNCompareToNC2NCS() throws InvalidNameException
    {
        Rdn rdn1 = new Rdn( " a = b " );
        Rdn rdn2 = new Rdn( " a = b + c = d + a = f + g = h " );

        assertTrue( rdn1.compareTo( rdn2 ) < 0 );
    }


    /**
     * Compares a composite NCS to a composite NCS in the same order.
     */
    @Test
    public void testRDNCompareToNCS2NCSOrdered() throws InvalidNameException
    {
        Rdn rdn1 = new Rdn( " a = b + c = d + a = f + g = h " );
        Rdn rdn2 = new Rdn( " a = b + c = d + a = f + g = h " );

        assertEquals( 0, rdn1.compareTo( rdn2 ) );
    }


    /**
     * Compares a composite NCS to a composite NCS in a different order.
     */
    @Test
    public void testRDNCompareToNCS2NCSUnordered() throws InvalidNameException
    {
        Rdn rdn1 = new Rdn( " a = b + a = f + g = h + c = d " );
        Rdn rdn2 = new Rdn( " a = b + c = d + a = f + g = h " );

        assertEquals( 0, rdn1.compareTo( rdn2 ) );
    }


    /**
     * Compares a composite NCS to a different composite NCS.
     */
    @Test
    public void testRDNCompareToNCS2NCSNotEquals() throws InvalidNameException
    {
        Rdn rdn1 = new Rdn( " a = f + g = h + c = d " );
        Rdn rdn2 = new Rdn( " c = d + a = h + g = h " );

        assertEquals( -1, rdn1.compareTo( rdn2 ) );
    }


    /**
     * Compares with a null RDN.
     */
    @Test
    public void testRDNCompareToNullRdn() throws InvalidNameException
    {
        Rdn rdn1 = new Rdn( " a = b " );

        assertEquals( 1, rdn1.compareTo( null ) );
    }


    /**
     * Compares with a bad object
     */
    @Test
    public void testRDNCompareToBadObject() throws InvalidNameException
    {
        Rdn rdn1 = new Rdn( " a = b " );

        assertEquals( Rdn.UNDEFINED, rdn1.compareTo( "test" ) );
    }


    /**
     * Compares a simple NC to a simple NC.
     */
    @Test
    public void testRDNCompareToNC2NC() throws InvalidNameException
    {
        Rdn rdn1 = new Rdn( " a = b " );
        Rdn rdn2 = new Rdn( " a = b " );

        assertEquals( 0, rdn1.compareTo( rdn2 ) );
    }


    /**
     * Compares a simple NC to a simple NC in UperCase.
     */
    @Test
    public void testRDNCompareToNC2NCUperCase() throws InvalidNameException
    {
        Rdn rdn1 = new Rdn( " a = b " );
        Rdn rdn2 = new Rdn( " A = b " );

        assertEquals( 0, rdn1.compareTo( rdn2 ) );
        assertEquals( true, rdn1.equals( rdn2 ) );
    }


    /**
     * Compares a simple NC to a different simple NC.
     */
    @Test
    public void testRDNCompareToNC2NCNotEquals() throws InvalidNameException
    {
        Rdn rdn1 = new Rdn( " a = b " );
        Rdn rdn2 = new Rdn( " A = d " );

        assertTrue( rdn1.compareTo( rdn2 ) < 0 );
    }


    @Test
    public void testToAttributes() throws InvalidNameException, NamingException
    {
        Rdn rdn = new Rdn( " a = b + a = f + g = h + c = d " );

        Attributes attributes = rdn.toAttributes();

        assertNotNull( attributes.get( "a" ) );
        assertNotNull( attributes.get( "g" ) );
        assertNotNull( attributes.get( "c" ) );

        Attribute attribute = attributes.get( "a" );

        assertNotNull( attribute.get( 0 ) );
        assertEquals( "b", attribute.get( 0 ) );

        assertNotNull( attribute.get( 1 ) );
        assertEquals( "f", attribute.get( 1 ) );

        attribute = attributes.get( "g" );
        assertNotNull( attribute.get( 0 ) );
        assertEquals( "h", attribute.get( 0 ) );

        attribute = attributes.get( "c" );
        assertNotNull( attribute.get( 0 ) );
        assertEquals( "d", attribute.get( 0 ) );
    }


    @Test
    public void testGetValue() throws InvalidNameException
    {
        Rdn rdn = new Rdn( " a = b + a = f + g = h + c = d " );

        assertEquals( "b", rdn.getValue() );
    }


    @Test
    public void testGetType() throws InvalidNameException
    {
        Rdn rdn = new Rdn( " a = b + a = f + g = h + c = d " );

        assertEquals( "a", rdn.getNormType() );
    }


    @Test
    public void testGetSize() throws InvalidNameException
    {
        Rdn rdn = new Rdn( " a = b + a = f + g = h + c = d " );

        assertEquals( 4, rdn.size() );
    }


    @Test
    public void testGetSize0()
    {
        Rdn rdn = new Rdn();

        assertEquals( 0, rdn.size() );
    }


    @Test
    public void testEquals() throws InvalidNameException
    {
        Rdn rdn = new Rdn( "a=b + c=d + a=f" );

        assertFalse( rdn.equals( null ) );
        assertFalse( rdn.equals( "test" ) );
        assertFalse( rdn.equals( new Rdn( "a=c + c=d + a=f" ) ) );
        assertFalse( rdn.equals( new Rdn( "a=b" ) ) );
        assertTrue( rdn.equals( new Rdn( "a=b + c=d + a=f" ) ) );
        assertTrue( rdn.equals( new Rdn( "a=b + C=d + A=f" ) ) );
        assertTrue( rdn.equals( new Rdn( "c=d + a=f + a=b" ) ) );
    }


    @Test
    public void testUnescapeValueHexa()
    {
        byte[] res = ( byte[] ) Rdn.unescapeValue( "#fF" );

        assertEquals( "0xFF ", StringTools.dumpBytes( res ) );

        res = ( byte[] ) Rdn.unescapeValue( "#0123456789aBCDEF" );
        assertEquals( "0x01 0x23 0x45 0x67 0x89 0xAB 0xCD 0xEF ", StringTools.dumpBytes( res ) );
    }


    @Test
    public void testUnescapeValueHexaWrong()
    {
        try
        {
            Rdn.unescapeValue( "#fF1" );
            fail(); // Should not happen
        }
        catch ( IllegalArgumentException iae )
        {
            assertTrue( true );
        }
    }


    @Test
    public void testUnescapeValueString()
    {
        String res = ( String ) Rdn.unescapeValue( "azerty" );

        assertEquals( "azerty", res );
    }


    @Test
    public void testUnescapeValueStringSpecial()
    {
        String res = ( String ) Rdn.unescapeValue( "\\\\\\#\\,\\+\\;\\<\\>\\=\\\"\\ " );

        assertEquals( "\\#,+;<>=\" ", res );
    }


    @Test
    public void testEscapeValueString()
    {
        String res = Rdn.escapeValue( StringTools.getBytesUtf8( "azerty" ) );

        assertEquals( "azerty", res );
    }


    @Test
    public void testEscapeValueStringSpecial()
    {
        String res = Rdn.escapeValue( StringTools.getBytesUtf8( "\\#,+;<>=\" " ) );

        assertEquals( "\\\\#\\,\\+\\;\\<\\>\\=\\\"\\ ", res );
    }


    @Test
    public void testEscapeValueNumeric()
    {
        String res = Rdn.escapeValue( new byte[]
            { '-', 0x00, '-', 0x1F, '-', 0x7F, '-' } );

        assertEquals( "-\\00-\\1F-\\7F-", res );
    }


    @Test
    public void testEscapeValueMix()
    {
        String res = Rdn.escapeValue( new byte[]
            { '\\', 0x00, '-', '+', '#', 0x7F, '-' } );

        assertEquals( "\\\\\\00-\\+#\\7F-", res );
    }


    @Test
    public void testDIRSERVER_703() throws InvalidNameException
    {
        Rdn rdn = new Rdn( "cn=Kate Bush+sn=Bush" );
        assertEquals( "cn=Kate Bush+sn=Bush", rdn.getUpName() );
    }


    @Test
    public void testMultiValuedIterator() throws InvalidNameException
    {
        Rdn rdn = new Rdn( "cn=Kate Bush+sn=Bush" );
        Iterator<AttributeTypeAndValue> iterator = rdn.iterator();
        assertNotNull( iterator );
        assertTrue( iterator.hasNext() );
        assertNotNull( iterator.next() );
        assertTrue( iterator.hasNext() );
        assertNotNull( iterator.next() );
        assertFalse( iterator.hasNext() );
    }


    @Test
    public void testSingleValuedIterator() throws InvalidNameException
    {
        Rdn rdn = new Rdn( "cn=Kate Bush" );
        Iterator<AttributeTypeAndValue> iterator = rdn.iterator();
        assertNotNull( iterator );
        assertTrue( iterator.hasNext() );
        assertNotNull( iterator.next() );
        assertFalse( iterator.hasNext() );
    }


    @Test
    public void testEmptyIterator() throws InvalidNameException
    {
        Rdn rdn = new Rdn();
        Iterator<AttributeTypeAndValue> iterator = rdn.iterator();
        assertNotNull( iterator );
        assertFalse( iterator.hasNext() );
    }


    @Test
    public void testRdnWithSpaces() throws InvalidNameException
    {
        Rdn rdn = new Rdn( "cn=a\\ b\\ c" );
        assertEquals( "cn=a b c", rdn.toString() );
    }


    @Test
    public void testEscapedSpaceInValue() throws InvalidNameException
    {
        Rdn rdn1 = new Rdn( "cn=a b c" );
        Rdn rdn2 = new Rdn( "cn=a\\ b\\ c" );
        assertEquals( "cn=a b c", rdn1.toString() );
        assertEquals( "cn=a b c", rdn2.toString() );
        assertTrue( rdn1.equals( rdn2 ) );

        Rdn rdn3 = new Rdn( "cn=\\ a b c\\ " );
        Rdn rdn4 = new Rdn( "cn=\\ a\\ b\\ c\\ " );
        assertEquals( "cn=\\ a b c\\ ", rdn3.toString() );
        assertEquals( "cn=\\ a b c\\ ", rdn4.toString() );
        assertTrue( rdn3.equals( rdn4 ) );
    }


    @Test
    public void testEscapedHashInValue() throws InvalidNameException
    {
        Rdn rdn1 = new Rdn( "cn=a#b#c" );
        Rdn rdn2 = new Rdn( "cn=a\\#b\\#c" );
        assertEquals( "cn=a#b#c", rdn1.toString() );
        assertEquals( "cn=a#b#c", rdn2.toString() );
        assertTrue( rdn1.equals( rdn2 ) );

        Rdn rdn3 = new Rdn( "cn=\\#a#b#c\\#" );
        Rdn rdn4 = new Rdn( "cn=\\#a\\#b\\#c\\#" );
        assertEquals( "cn=\\#a#b#c#", rdn3.toString() );
        assertEquals( "cn=\\#a#b#c#", rdn4.toString() );
        assertTrue( rdn3.equals( rdn4 ) );
    }


    @Test
    public void testEscapedAttributeValue() throws InvalidNameException
    {
        // space doesn't need to be escaped in the middle of a string
        assertEquals( "a b", Rdn.escapeValue( "a b" ) );
        assertEquals( "a b c", Rdn.escapeValue( "a b c" ) );
        assertEquals( "a b c d", Rdn.escapeValue( "a b c d" ) );

        // space must be escaped at the beginning and the end of a string
        assertEquals( "\\ a b", Rdn.escapeValue( " a b" ) );
        assertEquals( "a b\\ ", Rdn.escapeValue( "a b " ) );
        assertEquals( "\\ a b\\ ", Rdn.escapeValue( " a b " ) );
        assertEquals( "\\  a  b \\ ", Rdn.escapeValue( "  a  b  " ) );

        // hash doesn't need to be escaped in the middle and the end of a string
        assertEquals( "a#b", Rdn.escapeValue( "a#b" ) );
        assertEquals( "a#b#", Rdn.escapeValue( "a#b#" ) );
        assertEquals( "a#b#c", Rdn.escapeValue( "a#b#c" ) );
        assertEquals( "a#b#c#", Rdn.escapeValue( "a#b#c#" ) );
        assertEquals( "a#b#c#d", Rdn.escapeValue( "a#b#c#d" ) );
        assertEquals( "a#b#c#d#", Rdn.escapeValue( "a#b#c#d#" ) );

        // hash must be escaped at the beginning of a string
        assertEquals( "\\#a#b", Rdn.escapeValue( "#a#b" ) );
        assertEquals( "\\##a#b", Rdn.escapeValue( "##a#b" ) );
    }


<<<<<<< HEAD
    /**
     * test an RDN with empty value
     */
=======
    /** Serialization tests ------------------------------------------------- */

    /**
     * Test serialization of an empty RDN
     */
    @Test
    public void testEmptyRDNSerialization() throws NamingException, IOException, ClassNotFoundException
    {
        Rdn rdn = new Rdn( "" );

        rdn.normalize();

        ByteArrayOutputStream baos = new ByteArrayOutputStream();
        ObjectOutputStream out = new ObjectOutputStream( baos );

        rdn.writeExternal( out );

        ObjectInputStream in = null;

        byte[] data = baos.toByteArray();
        in = new ObjectInputStream( new ByteArrayInputStream( data ) );

        Rdn rdn2 = new Rdn();
        rdn2.readExternal( in );

        assertEquals( rdn, rdn2 );
    }


    @Test
    public void testNullRdnSerialization() throws NamingException, IOException, ClassNotFoundException
    {
        Rdn rdn = new Rdn();

        rdn.normalize();

        ByteArrayOutputStream baos = new ByteArrayOutputStream();
        ObjectOutputStream out = new ObjectOutputStream( baos );

        rdn.writeExternal( out );

        ObjectInputStream in = null;

        byte[] data = baos.toByteArray();
        in = new ObjectInputStream( new ByteArrayInputStream( data ) );

        Rdn rdn2 = new Rdn();
        rdn2.readExternal( in );

        assertEquals( rdn, rdn2 );
    }


    /**
     * Test serialization of a simple Rdn
     */
    @Test
    public void testSimpleRdnSerialization() throws NamingException, IOException, ClassNotFoundException
    {
        Rdn rdn = new Rdn( "a=b" );
        rdn.normalize();

        ByteArrayOutputStream baos = new ByteArrayOutputStream();
        ObjectOutputStream out = new ObjectOutputStream( baos );

        rdn.writeExternal( out );

        ObjectInputStream in = null;

        byte[] data = baos.toByteArray();
        in = new ObjectInputStream( new ByteArrayInputStream( data ) );

        Rdn rdn2 = new Rdn();
        rdn2.readExternal( in );

        assertEquals( rdn, rdn2 );
    }


    /**
     * Test serialization of a simple Rdn
     */
    @Test
    public void testSimpleRdn2Serialization() throws NamingException, IOException, ClassNotFoundException
    {
        Rdn rdn = new Rdn( " ABC  = DEF " );
        rdn.normalize();

        ByteArrayOutputStream baos = new ByteArrayOutputStream();
        ObjectOutputStream out = new ObjectOutputStream( baos );

        rdn.writeExternal( out );

        ObjectInputStream in = null;

        byte[] data = baos.toByteArray();
        in = new ObjectInputStream( new ByteArrayInputStream( data ) );

        Rdn rdn2 = new Rdn();
        rdn2.readExternal( in );

        assertEquals( rdn, rdn2 );
    }


    /**
     * Test serialization of a simple Rdn with no value
     */
    @Test
    public void testSimpleRdnNoValueSerialization() throws NamingException, IOException, ClassNotFoundException
    {
        Rdn rdn = new Rdn( " ABC  =" );
        rdn.normalize();

        ByteArrayOutputStream baos = new ByteArrayOutputStream();
        ObjectOutputStream out = new ObjectOutputStream( baos );

        rdn.writeExternal( out );

        ObjectInputStream in = null;

        byte[] data = baos.toByteArray();
        in = new ObjectInputStream( new ByteArrayInputStream( data ) );

        Rdn rdn2 = new Rdn();
        rdn2.readExternal( in );

        assertEquals( rdn, rdn2 );
    }


    /**
     * Test serialization of a simple Rdn with one value
     */
    @Test
    public void testSimpleRdnOneValueSerialization() throws NamingException, IOException, ClassNotFoundException
    {
        Rdn rdn = new Rdn( " ABC  = def " );
        rdn.normalize();

        ByteArrayOutputStream baos = new ByteArrayOutputStream();
        ObjectOutputStream out = new ObjectOutputStream( baos );

        rdn.writeExternal( out );

        ObjectInputStream in = null;

        byte[] data = baos.toByteArray();
        in = new ObjectInputStream( new ByteArrayInputStream( data ) );

        Rdn rdn2 = new Rdn();
        rdn2.readExternal( in );

        assertEquals( rdn, rdn2 );
    }


    /**
     * Test serialization of a simple Rdn with three values
     */
    @Test
    public void testSimpleRdnThreeValuesSerialization() throws NamingException, IOException, ClassNotFoundException
    {
        Rdn rdn = new Rdn( " A = a + B = b + C = c " );
        rdn.normalize();

        ByteArrayOutputStream baos = new ByteArrayOutputStream();
        ObjectOutputStream out = new ObjectOutputStream( baos );

        rdn.writeExternal( out );

        ObjectInputStream in = null;

        byte[] data = baos.toByteArray();
        in = new ObjectInputStream( new ByteArrayInputStream( data ) );

        Rdn rdn2 = new Rdn();
        rdn2.readExternal( in );

        assertEquals( rdn, rdn2 );
    }


    /**
     * Test serialization of a simple Rdn with three unordered values
     */
    @Test
    public void testSimpleRdnThreeValuesUnorderedSerialization() throws NamingException, IOException,
        ClassNotFoundException
    {
        Rdn rdn = new Rdn( " B = b + A = a + C = c " );
        rdn.normalize();

        ByteArrayOutputStream baos = new ByteArrayOutputStream();
        ObjectOutputStream out = new ObjectOutputStream( baos );

        rdn.writeExternal( out );

        ObjectInputStream in = null;

        byte[] data = baos.toByteArray();
        in = new ObjectInputStream( new ByteArrayInputStream( data ) );

        Rdn rdn2 = new Rdn();
        rdn2.readExternal( in );

        assertEquals( rdn, rdn2 );
    }


    /** Static Serialization tests ------------------------------------------------- */

    /**
     * Test serialization of an empty RDN
     */
    @Test
    public void testEmptyRDNStaticSerialization() throws NamingException, IOException, ClassNotFoundException
    {
        Rdn rdn = new Rdn( "" );

        rdn.normalize();

        ByteArrayOutputStream baos = new ByteArrayOutputStream();
        ObjectOutputStream out = new ObjectOutputStream( baos );

        RdnSerializer.serialize( rdn, out );

        ObjectInputStream in = null;

        byte[] data = baos.toByteArray();
        in = new ObjectInputStream( new ByteArrayInputStream( data ) );

        Rdn rdn2 = RdnSerializer.deserialize( in );

        assertEquals( rdn, rdn2 );
    }


    @Test
    public void testNullRdnStaticSerialization() throws NamingException, IOException, ClassNotFoundException
    {
        Rdn rdn = new Rdn();

        rdn.normalize();

        ByteArrayOutputStream baos = new ByteArrayOutputStream();
        ObjectOutputStream out = new ObjectOutputStream( baos );

        RdnSerializer.serialize( rdn, out );

        ObjectInputStream in = null;

        byte[] data = baos.toByteArray();
        in = new ObjectInputStream( new ByteArrayInputStream( data ) );

        Rdn rdn2 = RdnSerializer.deserialize( in );

        assertEquals( rdn, rdn2 );
    }


    /**
     * Test serialization of a simple Rdn
     */
    @Test
    public void testSimpleRdnStaticSerialization() throws NamingException, IOException, ClassNotFoundException
    {
        Rdn rdn = new Rdn( "a=b" );
        rdn.normalize();

        ByteArrayOutputStream baos = new ByteArrayOutputStream();
        ObjectOutputStream out = new ObjectOutputStream( baos );

        RdnSerializer.serialize( rdn, out );

        ObjectInputStream in = null;

        byte[] data = baos.toByteArray();
        in = new ObjectInputStream( new ByteArrayInputStream( data ) );

        Rdn rdn2 = RdnSerializer.deserialize( in );

        assertEquals( rdn, rdn2 );
    }


    /**
     * Test serialization of a simple Rdn
     */
    @Test
    public void testSimpleRdn2StaticSerialization() throws NamingException, IOException, ClassNotFoundException
    {
        Rdn rdn = new Rdn( " ABC  = DEF " );
        rdn.normalize();

        ByteArrayOutputStream baos = new ByteArrayOutputStream();
        ObjectOutputStream out = new ObjectOutputStream( baos );

        RdnSerializer.serialize( rdn, out );

        ObjectInputStream in = null;

        byte[] data = baos.toByteArray();
        in = new ObjectInputStream( new ByteArrayInputStream( data ) );

        Rdn rdn2 = RdnSerializer.deserialize( in );

        assertEquals( rdn, rdn2 );
    }


    /**
     * Test serialization of a simple Rdn with no value
     */
    @Test
    public void testSimpleRdnNoValueStaticSerialization() throws NamingException, IOException, ClassNotFoundException
    {
        Rdn rdn = new Rdn( " ABC  =" );
        rdn.normalize();

        ByteArrayOutputStream baos = new ByteArrayOutputStream();
        ObjectOutputStream out = new ObjectOutputStream( baos );

        RdnSerializer.serialize( rdn, out );

        ObjectInputStream in = null;

        byte[] data = baos.toByteArray();
        in = new ObjectInputStream( new ByteArrayInputStream( data ) );

        Rdn rdn2 = RdnSerializer.deserialize( in );

        assertEquals( rdn, rdn2 );
    }


    /**
     * Test serialization of a simple Rdn with one value
     */
    @Test
    public void testSimpleRdnOneValueStaticSerialization() throws NamingException, IOException, ClassNotFoundException
    {
        Rdn rdn = new Rdn( " ABC  = def " );
        rdn.normalize();

        ByteArrayOutputStream baos = new ByteArrayOutputStream();
        ObjectOutputStream out = new ObjectOutputStream( baos );

        RdnSerializer.serialize( rdn, out );

        ObjectInputStream in = null;

        byte[] data = baos.toByteArray();
        in = new ObjectInputStream( new ByteArrayInputStream( data ) );

        Rdn rdn2 = RdnSerializer.deserialize( in );

        assertEquals( rdn, rdn2 );
    }


    /**
     * Test serialization of a simple Rdn with three values
     */
    @Test
    public void testSimpleRdnThreeValuesStaticSerialization() throws NamingException, IOException,
        ClassNotFoundException
    {
        Rdn rdn = new Rdn( " A = a + B = b + C = c " );
        rdn.normalize();

        ByteArrayOutputStream baos = new ByteArrayOutputStream();
        ObjectOutputStream out = new ObjectOutputStream( baos );

        RdnSerializer.serialize( rdn, out );

        ObjectInputStream in = null;

        byte[] data = baos.toByteArray();
        in = new ObjectInputStream( new ByteArrayInputStream( data ) );

        Rdn rdn2 = RdnSerializer.deserialize( in );

        assertEquals( rdn, rdn2 );
    }


    /**
     * Test serialization of a simple Rdn with three unordered values
     */
    @Test
    public void testSimpleRdnThreeValuesUnorderedStaticSerialization() throws NamingException, IOException,
        ClassNotFoundException
    {
        Rdn rdn = new Rdn( " B = b + A = a + C = c " );
        rdn.normalize();

        ByteArrayOutputStream baos = new ByteArrayOutputStream();
        ObjectOutputStream out = new ObjectOutputStream( baos );

        RdnSerializer.serialize( rdn, out );

        ObjectInputStream in = null;

        byte[] data = baos.toByteArray();
        in = new ObjectInputStream( new ByteArrayInputStream( data ) );

        Rdn rdn2 = RdnSerializer.deserialize( in );

        assertEquals( rdn, rdn2 );
    }


    /**
     * test an RDN with empty value
     */
    @Test
>>>>>>> 87f75b38
    public void testRdnWithEmptyValue() throws InvalidNameException
    {
        assertTrue( RdnParser.isValid( "a=" ) );
        assertTrue( RdnParser.isValid( "a=\"\"" ) );
        assertEquals( "a=", new Rdn( "a=\"\"" ).toString() );
        assertEquals( "a=", new Rdn( "a=" ).toString() );
    }

}<|MERGE_RESOLUTION|>--- conflicted
+++ resolved
@@ -696,11 +696,6 @@
     }
 
 
-<<<<<<< HEAD
-    /**
-     * test an RDN with empty value
-     */
-=======
     /** Serialization tests ------------------------------------------------- */
 
     /**
@@ -1118,7 +1113,6 @@
      * test an RDN with empty value
      */
     @Test
->>>>>>> 87f75b38
     public void testRdnWithEmptyValue() throws InvalidNameException
     {
         assertTrue( RdnParser.isValid( "a=" ) );
