/*
 *  Licensed to the Apache Software Foundation (ASF) under one
 *  or more contributor license agreements.  See the NOTICE file
 *  distributed with this work for additional information
 *  regarding copyright ownership.  The ASF licenses this file
 *  to you under the Apache License, Version 2.0 (the
 *  "License"); you may not use this file except in compliance
 *  with the License.  You may obtain a copy of the License at
 *  
 *    http://www.apache.org/licenses/LICENSE-2.0
 *  
 *  Unless required by applicable law or agreed to in writing,
 *  software distributed under the License is distributed on an
 *  "AS IS" BASIS, WITHOUT WARRANTIES OR CONDITIONS OF ANY
 *  KIND, either express or implied.  See the License for the
 *  specific language governing permissions and limitations
 *  under the License. 
 *  
 */
package org.apache.directory.shared.ldap.name;


import java.io.ByteArrayInputStream;
import java.io.ByteArrayOutputStream;
import java.io.IOException;
import java.io.ObjectInputStream;
import java.io.ObjectOutputStream;
import java.util.ArrayList;
import java.util.Collections;
import java.util.Comparator;
import java.util.Enumeration;
import java.util.HashMap;
import java.util.List;
import java.util.Map;
import java.util.Properties;

import javax.naming.CompoundName;
import javax.naming.InvalidNameException;
import javax.naming.Name;
import javax.naming.NamingException;
import javax.naming.ldap.LdapName;

import org.apache.directory.shared.ldap.name.LdapDN;
import org.apache.directory.shared.ldap.name.LdapDnParser;
import org.apache.directory.shared.ldap.name.Rdn;
import org.apache.directory.shared.ldap.schema.DeepTrimToLowerNormalizer;
import org.apache.directory.shared.ldap.schema.OidNormalizer;
import org.apache.directory.shared.ldap.util.StringTools;
import org.junit.Before;
import org.junit.Test;

import static org.junit.Assert.assertTrue;
import static org.junit.Assert.assertEquals;
import static org.junit.Assert.assertFalse;
import static org.junit.Assert.fail;
import static org.junit.Assert.assertSame;


/**
 * Test the class LdapDN
 *
 * @author <a href="mailto:dev@directory.apache.org">Apache Directory Project</a>
 * @version $Rev$, $Date$, 
 */
public class LdapDNTest
{
    private Map<String, OidNormalizer> oids;
    private Map<String, OidNormalizer> oidOids;


    /**
     * Initialize OIDs maps for normalization
     */
    @Before
    public void initMapOids()
    {
        oids = new HashMap<String, OidNormalizer>();

        oids.put( "dc", new OidNormalizer( "dc", new DeepTrimToLowerNormalizer() ) );
        oids.put( "domaincomponent", new OidNormalizer( "dc", new DeepTrimToLowerNormalizer() ) );
        oids.put( "0.9.2342.19200300.100.1.25", new OidNormalizer( "dc", new DeepTrimToLowerNormalizer() ) );

        oids.put( "ou", new OidNormalizer( "ou", new DeepTrimToLowerNormalizer() ) );
        oids.put( "organizationalUnitName", new OidNormalizer( "ou", new DeepTrimToLowerNormalizer() ) );
        oids.put( "2.5.4.11", new OidNormalizer( "ou", new DeepTrimToLowerNormalizer() ) );

        // Another map where we store OIDs instead of names.
        oidOids = new HashMap<String, OidNormalizer>();

        oidOids.put( "dc", new OidNormalizer( "0.9.2342.19200300.100.1.25", new DeepTrimToLowerNormalizer() ) );
        oidOids.put( "domaincomponent", new OidNormalizer( "0.9.2342.19200300.100.1.25",
            new DeepTrimToLowerNormalizer() ) );
        oidOids.put( "0.9.2342.19200300.100.1.25", new OidNormalizer( "0.9.2342.19200300.100.1.25",
            new DeepTrimToLowerNormalizer() ) );
<<<<<<< HEAD

=======
>>>>>>> 24aa11f9
        oidOids.put( "ou", new OidNormalizer( "2.5.4.11", new DeepTrimToLowerNormalizer() ) );
        oidOids.put( "organizationalUnitName", new OidNormalizer( "2.5.4.11", new DeepTrimToLowerNormalizer() ) );
        oidOids.put( "2.5.4.11", new OidNormalizer( "2.5.4.11", new DeepTrimToLowerNormalizer() ) );
    }
<<<<<<< HEAD

=======


    // ~ Methods
    // ------------------------------------------------------------------------------------
    // CONSTRUCTOR functions --------------------------------------------------

    /**
     * Test a null DN
     */
    @Test
    public void testLdapDNNull()
    {
        LdapDN dn = new LdapDN();
        assertEquals( "", dn.getUpName() );
        assertTrue( dn.isEmpty() );
    }
>>>>>>> 24aa11f9

    // ~ Methods
    // ------------------------------------------------------------------------------------
    // CONSTRUCTOR functions --------------------------------------------------

    /**
<<<<<<< HEAD
     * Test a null DN
     */
    @Test
    public void testLdapDNNull()
    {
        LdapDN dn = new LdapDN();
=======
     * test an empty DN
     */
    @Test
    public void testLdapDNEmpty() throws InvalidNameException
    {
        LdapDN dn = new LdapDN( "" );
>>>>>>> 24aa11f9
        assertEquals( "", dn.getUpName() );
        assertTrue( dn.isEmpty() );
    }


    /**
<<<<<<< HEAD
     * test an empty DN
     */
    @Test
    public void testLdapDNEmpty() throws InvalidNameException
    {
        LdapDN dn = new LdapDN( "" );
        assertEquals( "", dn.getUpName() );
        assertTrue( dn.isEmpty() );
    }


    /**
     * test a simple DN : a = b
     */
    @Test
    public void testLdapDNSimple() throws InvalidNameException
    {
        LdapDN dn = new LdapDN( "a = b" );

        assertTrue( LdapDN.isValid( "a = b" ) );
        assertEquals( "a = b", dn.getUpName() );
        assertEquals( "a=b", dn.toString() );
    }
=======
     * test a simple DN : a = b
     */
    @Test
    public void testLdapDNSimple() throws InvalidNameException
    {
        LdapDN dn = new LdapDN( "a = b" );

        assertTrue( LdapDN.isValid( "a = b" ) );
        assertEquals( "a = b", dn.getUpName() );
        assertEquals( "a=b", dn.toString() );
    }


    /**
     * test a simple DN with some spaces : "a = b  "
     */
    @Test
    public void testLdapDNSimpleWithSpaces() throws InvalidNameException
    {
        LdapDN dn = new LdapDN( "a = b  " );
>>>>>>> 24aa11f9

        assertTrue( LdapDN.isValid( "a = b  " ) );
        assertEquals( "a = b  ", dn.getUpName() );
        assertEquals( "a=b", dn.toString() );
    }

<<<<<<< HEAD
    /**
     * test a simple DN with some spaces : "a = b  "
     */
    @Test
    public void testLdapDNSimpleWithSpaces() throws InvalidNameException
    {
        LdapDN dn = new LdapDN( "a = b  " );

        assertTrue( LdapDN.isValid( "a = b  " ) );
        assertEquals( "a = b  ", dn.getUpName() );
        assertEquals( "a=b", dn.toString() );
    }
=======

    /**
     * test a composite DN : a = b, d = e
     */
    @Test
    public void testLdapDNComposite() throws InvalidNameException
    {
        LdapDN dn = new LdapDN( "a = b, c = d" );
>>>>>>> 24aa11f9

        assertTrue( LdapDN.isValid( "a = b, c = d" ) );
        assertEquals( "a=b,c=d", dn.toString() );
        assertEquals( "a = b, c = d", dn.getUpName() );
    }

<<<<<<< HEAD
    /**
     * test a composite DN : a = b, d = e
     */
    @Test
    public void testLdapDNComposite() throws InvalidNameException
    {
        LdapDN dn = new LdapDN( "a = b, c = d" );

        assertTrue( LdapDN.isValid( "a = b, c = d" ) );
        assertEquals( "a=b,c=d", dn.toString() );
        assertEquals( "a = b, c = d", dn.getUpName() );
    }
=======

    /**
     * test a composite DN with spaces : a = b  , d = e
     */
    @Test
    public void testLdapDNCompositeWithSpaces() throws InvalidNameException
    {
        LdapDN dn = new LdapDN( "a = b  , c = d" );
>>>>>>> 24aa11f9

        assertTrue( LdapDN.isValid( "a = b  , c = d" ) );
        assertEquals( "a=b,c=d", dn.toString() );
        assertEquals( "a = b  , c = d", dn.getUpName() );
    }

<<<<<<< HEAD
    /**
     * test a composite DN with spaces : a = b  , d = e
     */
    @Test
    public void testLdapDNCompositeWithSpaces() throws InvalidNameException
    {
        LdapDN dn = new LdapDN( "a = b  , c = d" );

        assertTrue( LdapDN.isValid( "a = b  , c = d" ) );
        assertEquals( "a=b,c=d", dn.toString() );
        assertEquals( "a = b  , c = d", dn.getUpName() );
    }
=======

    /**
     * test a composite DN with or without spaces: a=b, a =b, a= b, a = b, a = b
     */
    @Test
    public void testLdapDNCompositeWithSpace() throws InvalidNameException
    {
        LdapDN dn = new LdapDN( "a=b, a =b, a= b, a = b, a  =  b" );
>>>>>>> 24aa11f9

        assertTrue( LdapDN.isValid( "a=b, a =b, a= b, a = b, a  =  b" ) );
        assertEquals( "a=b,a=b,a=b,a=b,a=b", dn.toString() );
        assertEquals( "a=b, a =b, a= b, a = b, a  =  b", dn.getUpName() );
    }

<<<<<<< HEAD
    /**
     * test a composite DN with or without spaces: a=b, a =b, a= b, a = b, a = b
     */
    @Test
    public void testLdapDNCompositeWithSpace() throws InvalidNameException
    {
        LdapDN dn = new LdapDN( "a=b, a =b, a= b, a = b, a  =  b" );

        assertTrue( LdapDN.isValid( "a=b, a =b, a= b, a = b, a  =  b" ) );
        assertEquals( "a=b,a=b,a=b,a=b,a=b", dn.toString() );
        assertEquals( "a=b, a =b, a= b, a = b, a  =  b", dn.getUpName() );
    }
=======

    /**
     * test a composite DN with differents separators : a=b;c=d,e=f It should
     * return a=b,c=d,e=f (the ';' is replaced by a ',')
     */
    @Test
    public void testLdapDNCompositeSepators() throws InvalidNameException
    {
        LdapDN dn = new LdapDN( "a=b;c=d,e=f" );
>>>>>>> 24aa11f9

        assertTrue( LdapDN.isValid( "a=b;c=d,e=f" ) );
        assertEquals( "a=b,c=d,e=f", dn.toString() );
        assertEquals( "a=b;c=d,e=f", dn.getUpName() );
    }

<<<<<<< HEAD
    /**
     * test a composite DN with differents separators : a=b;c=d,e=f It should
     * return a=b,c=d,e=f (the ';' is replaced by a ',')
     */
    @Test
    public void testLdapDNCompositeSepators() throws InvalidNameException
    {
        LdapDN dn = new LdapDN( "a=b;c=d,e=f" );

        assertTrue( LdapDN.isValid( "a=b;c=d,e=f" ) );
        assertEquals( "a=b,c=d,e=f", dn.toString() );
        assertEquals( "a=b;c=d,e=f", dn.getUpName() );
    }


    /**
     * test a simple DN with multiple NameComponents : a = b + c = d
     */
    @Test
    public void testLdapDNSimpleMultivaluedAttribute() throws InvalidNameException
    {
        LdapDN dn = new LdapDN( "a = b + c = d" );

        assertTrue( LdapDN.isValid( "a = b + c = d" ) );
        assertEquals( "a=b+c=d", dn.toString() );
        assertEquals( "a = b + c = d", dn.getUpName() );
    }


    /**
     * test a composite DN with multiple NC and separators : a=b+c=d, e=f + g=h +
     * i=j
     */
    @Test
    public void testLdapDNCompositeMultivaluedAttribute() throws InvalidNameException
    {
        LdapDN dn = new LdapDN( "a=b+c=d, e=f + g=h + i=j" );

        assertTrue( LdapDN.isValid( "a=b+c=d, e=f + g=h + i=j" ) );
        assertEquals( "a=b+c=d,e=f+g=h+i=j", dn.toString() );
        assertEquals( "a=b+c=d, e=f + g=h + i=j", dn.getUpName() );
    }


    /**
    * Test to see if a DN with multiRdn values is preserved after an addAll.
    */
    @Test
    public void testAddAllWithMultivaluedAttribute() throws InvalidNameException
    {
        LdapDN dn = new LdapDN( "cn=Kate Bush+sn=Bush,ou=system" );
        LdapDN target = new LdapDN();

        assertTrue( LdapDN.isValid( "cn=Kate Bush+sn=Bush,ou=system" ) );
        target.addAll( target.size(), dn );
        assertEquals( "cn=Kate Bush+sn=Bush,ou=system", target.toString() );
        assertEquals( "cn=Kate Bush+sn=Bush,ou=system", target.getUpName() );
    }


    /**
     * test a simple DN with an oid prefix (uppercase) : OID.12.34.56 = azerty
     */
    @Test
    public void testLdapDNOidUpper() throws InvalidNameException
    {
        LdapDN dn = new LdapDN( "OID.12.34.56 = azerty" );

        assertTrue( LdapDN.isValid( "OID.12.34.56 = azerty" ) );
        assertEquals( "oid.12.34.56=azerty", dn.toString() );
        assertEquals( "OID.12.34.56 = azerty", dn.getUpName() );
    }


    /**
     * test a simple DN with an oid prefix (lowercase) : oid.12.34.56 = azerty
     */
    @Test
    public void testLdapDNOidLower() throws InvalidNameException
    {
        LdapDN dn = new LdapDN( "oid.12.34.56 = azerty" );

        assertTrue( LdapDN.isValid( "oid.12.34.56 = azerty" ) );
        assertEquals( "oid.12.34.56=azerty", dn.toString() );
        assertEquals( "oid.12.34.56 = azerty", dn.getUpName() );
    }


    /**
     * test a simple DN with an oid attribut without oid prefix : 12.34.56 =
     * azerty
     */
    @Test
    public void testLdapDNOidWithoutPrefix() throws InvalidNameException
    {
        LdapDN dn = new LdapDN( "12.34.56 = azerty" );

        assertTrue( LdapDN.isValid( "12.34.56 = azerty" ) );
        assertEquals( "12.34.56=azerty", dn.toString() );
        assertEquals( "12.34.56 = azerty", dn.getUpName() );
    }
=======

    /**
     * test a simple DN with multiple NameComponents : a = b + c = d
     */
    @Test
    public void testLdapDNSimpleMultivaluedAttribute() throws InvalidNameException
    {
        LdapDN dn = new LdapDN( "a = b + c = d" );

        assertTrue( LdapDN.isValid( "a = b + c = d" ) );
        assertEquals( "a=b+c=d", dn.toString() );
        assertEquals( "a = b + c = d", dn.getUpName() );
    }


    /**
     * test a composite DN with multiple NC and separators : a=b+c=d, e=f + g=h +
     * i=j
     */
    @Test
    public void testLdapDNCompositeMultivaluedAttribute() throws InvalidNameException
    {
        LdapDN dn = new LdapDN( "a=b+c=d, e=f + g=h + i=j" );

        assertTrue( LdapDN.isValid( "a=b+c=d, e=f + g=h + i=j" ) );
        assertEquals( "a=b+c=d,e=f+g=h+i=j", dn.toString() );
        assertEquals( "a=b+c=d, e=f + g=h + i=j", dn.getUpName() );
    }


    /**
    * Test to see if a DN with multiRdn values is preserved after an addAll.
    */
    @Test
    public void testAddAllWithMultivaluedAttribute() throws InvalidNameException
    {
        LdapDN dn = new LdapDN( "cn=Kate Bush+sn=Bush,ou=system" );
        LdapDN target = new LdapDN();

        assertTrue( LdapDN.isValid( "cn=Kate Bush+sn=Bush,ou=system" ) );
        target.addAll( target.size(), dn );
        assertEquals( "cn=Kate Bush+sn=Bush,ou=system", target.toString() );
        assertEquals( "cn=Kate Bush+sn=Bush,ou=system", target.getUpName() );
    }


    /**
     * test a simple DN with an oid prefix (uppercase) : OID.12.34.56 = azerty
     */
    @Test
    public void testLdapDNOidUpper() throws InvalidNameException
    {
        LdapDN dn = new LdapDN( "OID.12.34.56 = azerty" );

        assertTrue( LdapDN.isValid( "OID.12.34.56 = azerty" ) );
        assertEquals( "oid.12.34.56=azerty", dn.toString() );
        assertEquals( "OID.12.34.56 = azerty", dn.getUpName() );
    }


    /**
     * test a simple DN with an oid prefix (lowercase) : oid.12.34.56 = azerty
     */
    @Test
    public void testLdapDNOidLower() throws InvalidNameException
    {
        LdapDN dn = new LdapDN( "oid.12.34.56 = azerty" );

        assertTrue( LdapDN.isValid( "oid.12.34.56 = azerty" ) );
        assertEquals( "oid.12.34.56=azerty", dn.toString() );
        assertEquals( "oid.12.34.56 = azerty", dn.getUpName() );
    }


    /**
     * test a simple DN with an oid attribut without oid prefix : 12.34.56 =
     * azerty
     */
    @Test
    public void testLdapDNOidWithoutPrefix() throws InvalidNameException
    {
        LdapDN dn = new LdapDN( "12.34.56 = azerty" );

        assertTrue( LdapDN.isValid( "12.34.56 = azerty" ) );
        assertEquals( "12.34.56=azerty", dn.toString() );
        assertEquals( "12.34.56 = azerty", dn.getUpName() );
    }


    /**
     * test a composite DN with an oid attribut wiithout oid prefix : 12.34.56 =
     * azerty; 7.8 = test
     */
    @Test
    public void testLdapDNCompositeOidWithoutPrefix() throws InvalidNameException
    {
        LdapDN dn = new LdapDN( "12.34.56 = azerty; 7.8 = test" );

        assertTrue( LdapDN.isValid( "12.34.56 = azerty; 7.8 = test" ) );
        assertEquals( "12.34.56=azerty,7.8=test", dn.toString() );
        assertEquals( "12.34.56 = azerty; 7.8 = test", dn.getUpName() );
    }

>>>>>>> 24aa11f9

    /**
     * test a simple DN with pair char attribute value : a = \,\=\+\<\>\#\;\\\"\C4\8D"
     */
    @Test
    public void testLdapDNPairCharAttributeValue() throws InvalidNameException
    {

<<<<<<< HEAD
    /**
     * test a composite DN with an oid attribut wiithout oid prefix : 12.34.56 =
     * azerty; 7.8 = test
     */
    @Test
    public void testLdapDNCompositeOidWithoutPrefix() throws InvalidNameException
    {
        LdapDN dn = new LdapDN( "12.34.56 = azerty; 7.8 = test" );

        assertTrue( LdapDN.isValid( "12.34.56 = azerty; 7.8 = test" ) );
        assertEquals( "12.34.56=azerty,7.8=test", dn.toString() );
        assertEquals( "12.34.56 = azerty; 7.8 = test", dn.getUpName() );
    }


    /**
     * test a simple DN with pair char attribute value : a = \,\=\+\<\>\#\;\\\"\C4\8D"
     */
    @Test
    public void testLdapDNPairCharAttributeValue() throws InvalidNameException
    {

        LdapDN dn = new LdapDN( "a = \\,\\=\\+\\<\\>\\#\\;\\\\\\\"\\C4\\8D" );
=======
        LdapDN dn = new LdapDN( "a = \\,\\=\\+\\<\\>\\#\\;\\\\\\\"\\C4\\8D" );

        assertTrue( LdapDN.isValid( "a = \\,\\=\\+\\<\\>\\#\\;\\\\\\\"\\C4\\8D" ) );
        assertEquals( "a=\\,=\\+\\<\\>#\\;\\\\\\\"\\C4\\8D", dn.toString() );
        assertEquals( "a = \\,\\=\\+\\<\\>\\#\\;\\\\\\\"\\C4\\8D", dn.getUpName() );
    }


    /**
     * test a simple DN with pair char attribute value : "SN=Lu\C4\8Di\C4\87"
     */
    @Test
    public void testLdapDNRFC253_Lucic() throws InvalidNameException
    {
        LdapDN dn = new LdapDN( "SN=Lu\\C4\\8Di\\C4\\87" );

        assertTrue( LdapDN.isValid( "SN=Lu\\C4\\8Di\\C4\\87" ) );
        assertEquals( "sn=Lu\\C4\\8Di\\C4\\87", dn.toString() );
        assertEquals( "SN=Lu\\C4\\8Di\\C4\\87", dn.getUpName() );
    }
>>>>>>> 24aa11f9

        assertTrue( LdapDN.isValid( "a = \\,\\=\\+\\<\\>\\#\\;\\\\\\\"\\C4\\8D" ) );
        assertEquals( "a=\\,=\\+\\<\\>#\\;\\\\\\\"\\C4\\8D", dn.toString() );
        assertEquals( "a = \\,\\=\\+\\<\\>\\#\\;\\\\\\\"\\C4\\8D", dn.getUpName() );
    }

<<<<<<< HEAD

    /**
     * test a simple DN with pair char attribute value : "SN=Lu\C4\8Di\C4\87"
     */
    @Test
    public void testLdapDNRFC253_Lucic() throws InvalidNameException
    {
        LdapDN dn = new LdapDN( "SN=Lu\\C4\\8Di\\C4\\87" );
=======
    /**
     * test a simple DN with hexString attribute value : a = #0010A0AAFF
     */
    @Test
    public void testLdapDNHexStringAttributeValue() throws InvalidNameException
    {
        LdapDN dn = new LdapDN( "a = #0010A0AAFF" );

        assertTrue( LdapDN.isValid( "a = #0010A0AAFF" ) );
        assertEquals( "a=#0010A0AAFF", dn.toString() );
        assertEquals( "a = #0010A0AAFF", dn.getUpName() );
    }
>>>>>>> 24aa11f9

        assertTrue( LdapDN.isValid( "SN=Lu\\C4\\8Di\\C4\\87" ) );
        assertEquals( "sn=Lu\\C4\\8Di\\C4\\87", dn.toString() );
        assertEquals( "SN=Lu\\C4\\8Di\\C4\\87", dn.getUpName() );
    }

<<<<<<< HEAD

    /**
     * test a simple DN with hexString attribute value : a = #0010A0AAFF
     */
    @Test
    public void testLdapDNHexStringAttributeValue() throws InvalidNameException
    {
        LdapDN dn = new LdapDN( "a = #0010A0AAFF" );

        assertTrue( LdapDN.isValid( "a = #0010A0AAFF" ) );
        assertEquals( "a=#0010A0AAFF", dn.toString() );
        assertEquals( "a = #0010A0AAFF", dn.getUpName() );
    }


    /**
     * test a simple DN with a # on first position
     */
    @Test
    public void testLdapDNSharpFirst() throws InvalidNameException, NamingException
    {
        LdapDN dn = new LdapDN( "a = \\#this is a sharp" );

        assertTrue( LdapDN.isValid( "a = \\#this is a sharp" ) );
        assertEquals( "a=\\#this is a sharp", dn.toString() );
        assertEquals( "a = \\#this is a sharp", dn.getUpName() );

        Rdn rdn = dn.getRdn();
        assertEquals( "a = \\#this is a sharp", rdn.getUpName() );
    }

=======
    /**
     * test a simple DN with a # on first position
     */
    @Test
    public void testLdapDNSharpFirst() throws InvalidNameException, NamingException
    {
        LdapDN dn = new LdapDN( "a = \\#this is a sharp" );

        assertTrue( LdapDN.isValid( "a = \\#this is a sharp" ) );
        assertEquals( "a=\\#this is a sharp", dn.toString() );
        assertEquals( "a = \\#this is a sharp", dn.getUpName() );

        Rdn rdn = dn.getRdn();
        assertEquals( "a = \\#this is a sharp", rdn.getUpName() );
    }


    /**
     * Normalize a simple DN with a # on first position
     */
    @Test
    public void testNormalizeLdapDNSharpFirst() throws InvalidNameException, NamingException
    {
        LdapDN dn = new LdapDN( "ou = \\#this is a sharp" );

        assertTrue( LdapDN.isValid( "ou = \\#this is a sharp" ) );
        assertEquals( "ou=\\#this is a sharp", dn.toString() );
        assertEquals( "ou = \\#this is a sharp", dn.getUpName() );

        // Check the normalization now
        LdapDN ndn = dn.normalize( oidOids );

        assertEquals( "ou = \\#this is a sharp", ndn.getUpName() );
        assertEquals( "2.5.4.11=\\#this is a sharp", ndn.toString() );
    }
>>>>>>> 24aa11f9

    /**
     * Normalize a simple DN with a # on first position
     */
    @Test
    public void testNormalizeLdapDNSharpFirst() throws InvalidNameException, NamingException
    {
        LdapDN dn = new LdapDN( "ou = \\#this is a sharp" );

<<<<<<< HEAD
        assertTrue( LdapDN.isValid( "ou = \\#this is a sharp" ) );
        assertEquals( "ou=\\#this is a sharp", dn.toString() );
        assertEquals( "ou = \\#this is a sharp", dn.getUpName() );

        // Check the normalization now
        LdapDN ndn = dn.normalize( oidOids );
=======
    /**
     * test a simple DN with a wrong hexString attribute value : a = #0010Z0AAFF
     */
    @Test
    public void testLdapDNWrongHexStringAttributeValue()
    {
        try
        {
            new LdapDN( "a = #0010Z0AAFF" );
            fail();
        }
        catch ( InvalidNameException ine )
        {

            assertFalse( LdapDN.isValid( "a = #0010Z0AAFF" ) );
            assertTrue( true );
        }
    }
>>>>>>> 24aa11f9

        assertEquals( "ou = \\#this is a sharp", ndn.getUpName() );
        assertEquals( "2.5.4.11=\\#this is a sharp", ndn.toString() );
    }

<<<<<<< HEAD

    /**
     * test a simple DN with a wrong hexString attribute value : a = #0010Z0AAFF
     */
    @Test
    public void testLdapDNWrongHexStringAttributeValue()
    {
        try
        {
            new LdapDN( "a = #0010Z0AAFF" );
            fail();
        }
        catch ( InvalidNameException ine )
        {

            assertFalse( LdapDN.isValid( "a = #0010Z0AAFF" ) );
            assertTrue( true );
        }
    }


    /**
     * test a simple DN with a wrong hexString attribute value : a = #AABBCCDD3
     */
    @Test
    public void testLdapDNWrongHexStringAttributeValue2()
    {
        try
        {
            new LdapDN( "a = #AABBCCDD3" );
            fail();
        }
        catch ( InvalidNameException ine )
        {
            assertFalse( LdapDN.isValid( "a = #AABBCCDD3" ) );
            assertTrue( true );
        }
    }
=======
    /**
     * test a simple DN with a wrong hexString attribute value : a = #AABBCCDD3
     */
    @Test
    public void testLdapDNWrongHexStringAttributeValue2()
    {
        try
        {
            new LdapDN( "a = #AABBCCDD3" );
            fail();
        }
        catch ( InvalidNameException ine )
        {
            assertFalse( LdapDN.isValid( "a = #AABBCCDD3" ) );
            assertTrue( true );
        }
    }


    /**
     * test a simple DN with a quote in attribute value : a = quoted \"value\"
     */
    @Test
    public void testLdapDNQuoteInAttributeValue() throws InvalidNameException
    {
        LdapDN dn = new LdapDN( "a = quoted \\\"value\\\"" );

        assertTrue( LdapDN.isValid( "a = quoted \\\"value\\\"" ) );
        assertEquals( "a=quoted \\\"value\\\"", dn.toString() );
        assertEquals( "a = quoted \\\"value\\\"", dn.getUpName() );
    }

>>>>>>> 24aa11f9

    /**
     * test a simple DN with quoted attribute value : a = \" quoted value \"
     */
    @Test
    public void testLdapDNQuotedAttributeValue() throws InvalidNameException
    {
        LdapDN dn = new LdapDN( "a = \\\" quoted value \\\"" );

<<<<<<< HEAD
    /**
     * test a simple DN with a quote in attribute value : a = quoted \"value\"
     */
    @Test
    public void testLdapDNQuoteInAttributeValue() throws InvalidNameException
    {
        LdapDN dn = new LdapDN( "a = quoted \\\"value\\\"" );

        assertTrue( LdapDN.isValid( "a = quoted \\\"value\\\"" ) );
        assertEquals( "a=quoted \\\"value\\\"", dn.toString() );
        assertEquals( "a = quoted \\\"value\\\"", dn.getUpName() );
    }
=======
        assertTrue( LdapDN.isValid( "a = \\\" quoted value \\\"" ) );
        assertEquals( "a=\\\" quoted value \\\"", dn.toString() );
        assertEquals( "a = \\\" quoted value \\\"", dn.getUpName() );
    }

>>>>>>> 24aa11f9

    /**
     * test a simple DN with a comma at the end
     */
    @Test
    public void testLdapDNComaAtEnd()
    {
        assertFalse( LdapDN.isValid( "a = b," ) );
        assertFalse( LdapDN.isValid( "a = b, " ) );

<<<<<<< HEAD
    /**
     * test a simple DN with quoted attribute value : a = \" quoted value \"
     */
    @Test
    public void testLdapDNQuotedAttributeValue() throws InvalidNameException
    {
        LdapDN dn = new LdapDN( "a = \\\" quoted value \\\"" );

        assertTrue( LdapDN.isValid( "a = \\\" quoted value \\\"" ) );
        assertEquals( "a=\\\" quoted value \\\"", dn.toString() );
        assertEquals( "a = \\\" quoted value \\\"", dn.getUpName() );
    }
=======
        try
        {
            new LdapDN( "a = b," );
            fail();
        }
        catch ( InvalidNameException ine )
        {
            assertTrue( true );
        }
    }

>>>>>>> 24aa11f9

    // REMOVE operation -------------------------------------------------------

    /**
<<<<<<< HEAD
     * test a simple DN with a comma at the end
     */
    @Test
    public void testLdapDNComaAtEnd()
    {
        assertFalse( LdapDN.isValid( "a = b," ) );
        assertFalse( LdapDN.isValid( "a = b, " ) );

        try
        {
            new LdapDN( "a = b," );
            fail();
        }
        catch ( InvalidNameException ine )
        {
            assertTrue( true );
        }
    }


    // REMOVE operation -------------------------------------------------------

    /**
     * test a remove from position 0
     */
    @Test
    public void testLdapDNRemove0() throws InvalidNameException
    {
        LdapDN dn = new LdapDN( "a=b, c=d, e=f" );

        assertTrue( LdapDN.isValid( "a=b, c=d, e=f" ) );
        assertEquals( "e=f", dn.remove( 0 ).toString() );
        assertEquals( "a=b,c=d", dn.toString() );
        assertEquals( "a=b, c=d", dn.getUpName() );
    }
=======
     * test a remove from position 0
     */
    @Test
    public void testLdapDNRemove0() throws InvalidNameException
    {
        LdapDN dn = new LdapDN( "a=b, c=d, e=f" );

        assertTrue( LdapDN.isValid( "a=b, c=d, e=f" ) );
        assertEquals( "e=f", dn.remove( 0 ).toString() );
        assertEquals( "a=b,c=d", dn.toString() );
        assertEquals( "a=b, c=d", dn.getUpName() );
    }


    /**
     * test a remove from position 1
     */
    @Test
    public void testLdapDNRemove1() throws InvalidNameException
    {
        LdapDN dn = new LdapDN( "a=b, c=d, e=f" );

        assertTrue( LdapDN.isValid( "a=b, c=d, e=f" ) );
        assertEquals( "c=d", dn.remove( 1 ).toString() );
        assertEquals( "a=b, e=f", dn.getUpName() );
    }

>>>>>>> 24aa11f9

    /**
     * test a remove from position 2
     */
    @Test
    public void testLdapDNRemove2() throws InvalidNameException
    {
        LdapDN dn = new LdapDN( "a=b, c=d, e=f" );

<<<<<<< HEAD
    /**
     * test a remove from position 1
     */
    @Test
    public void testLdapDNRemove1() throws InvalidNameException
    {
        LdapDN dn = new LdapDN( "a=b, c=d, e=f" );

        assertTrue( LdapDN.isValid( "a=b, c=d, e=f" ) );
        assertEquals( "c=d", dn.remove( 1 ).toString() );
        assertEquals( "a=b, e=f", dn.getUpName() );
    }
=======
        assertTrue( LdapDN.isValid( "a=b, c=d, e=f" ) );
        assertEquals( "a=b", dn.remove( 2 ).toString() );
        assertEquals( " c=d, e=f", dn.getUpName() );
    }

>>>>>>> 24aa11f9

    /**
     * test a remove from position 1 whith semi colon
     */
    @Test
    public void testLdapDNRemove1WithSemiColon() throws InvalidNameException
    {
        LdapDN dn = new LdapDN( "a=b, c=d; e=f" );

<<<<<<< HEAD
    /**
     * test a remove from position 2
     */
    @Test
    public void testLdapDNRemove2() throws InvalidNameException
    {
        LdapDN dn = new LdapDN( "a=b, c=d, e=f" );

        assertTrue( LdapDN.isValid( "a=b, c=d, e=f" ) );
        assertEquals( "a=b", dn.remove( 2 ).toString() );
        assertEquals( " c=d, e=f", dn.getUpName() );
    }
=======
        assertTrue( LdapDN.isValid( "a=b, c=d; e=f" ) );
        assertEquals( "c=d", dn.remove( 1 ).toString() );
        assertEquals( "a=b, e=f", dn.getUpName() );
    }

>>>>>>> 24aa11f9

    /**
     * test a remove out of bound
     */
    @Test
    public void testLdapDNRemoveOutOfBound() throws InvalidNameException
    {
        LdapDN dn = new LdapDN( "a=b, c=d; e=f" );

<<<<<<< HEAD
    /**
     * test a remove from position 1 whith semi colon
     */
    @Test
    public void testLdapDNRemove1WithSemiColon() throws InvalidNameException
    {
        LdapDN dn = new LdapDN( "a=b, c=d; e=f" );

        assertTrue( LdapDN.isValid( "a=b, c=d; e=f" ) );
        assertEquals( "c=d", dn.remove( 1 ).toString() );
        assertEquals( "a=b, e=f", dn.getUpName() );
    }


    /**
     * test a remove out of bound
     */
    @Test
    public void testLdapDNRemoveOutOfBound() throws InvalidNameException
    {
        LdapDN dn = new LdapDN( "a=b, c=d; e=f" );

        assertTrue( LdapDN.isValid( "a=b, c=d; e=f" ) );
=======
        assertTrue( LdapDN.isValid( "a=b, c=d; e=f" ) );

        try
        {
            dn.remove( 4 );
            // We whould never reach this point
            fail();
        }
        catch ( ArrayIndexOutOfBoundsException aoobe )
        {
            assertTrue( true );
        }
    }


    // SIZE operations
    /**
     * test a 0 size
     */
    @Test
    public void testLdapDNSize0()
    {
        LdapDN dn = new LdapDN();

        assertTrue( LdapDN.isValid( "" ) );
        assertEquals( 0, dn.size() );
    }
>>>>>>> 24aa11f9

        try
        {
            dn.remove( 4 );
            // We whould never reach this point
            fail();
        }
        catch ( ArrayIndexOutOfBoundsException aoobe )
        {
            assertTrue( true );
        }
    }

<<<<<<< HEAD

    // SIZE operations
    /**
     * test a 0 size
     */
    @Test
    public void testLdapDNSize0()
    {
        LdapDN dn = new LdapDN();

        assertTrue( LdapDN.isValid( "" ) );
        assertEquals( 0, dn.size() );
    }
=======
    /**
     * test a 1 size
     */
    @Test
    public void testLdapDNSize1() throws InvalidNameException
    {
        LdapDN dn = new LdapDN( "a=b" );

        assertTrue( LdapDN.isValid( "a=b" ) );
        assertEquals( 1, dn.size() );
    }

>>>>>>> 24aa11f9

    /**
     * test a 3 size
     */
    @Test
    public void testLdapDNSize3() throws InvalidNameException
    {
        LdapDN dn = new LdapDN( "a=b, c=d, e=f" );

<<<<<<< HEAD
    /**
     * test a 1 size
     */
    @Test
    public void testLdapDNSize1() throws InvalidNameException
    {
        LdapDN dn = new LdapDN( "a=b" );
=======
        assertTrue( LdapDN.isValid( "a=b, c=d, e=f" ) );
        assertEquals( 3, dn.size() );
    }
>>>>>>> 24aa11f9

        assertTrue( LdapDN.isValid( "a=b" ) );
        assertEquals( 1, dn.size() );
    }

<<<<<<< HEAD

    /**
     * test a 3 size
     */
    @Test
    public void testLdapDNSize3() throws InvalidNameException
    {
        LdapDN dn = new LdapDN( "a=b, c=d, e=f" );

        assertTrue( LdapDN.isValid( "a=b, c=d, e=f" ) );
        assertEquals( 3, dn.size() );
    }
=======
    /**
     * test a 3 size with NameComponents
     */
    @Test
    public void testLdapDNSize3NC() throws InvalidNameException
    {
        LdapDN dn = new LdapDN( "a=b+c=d, c=d, e=f" );

        assertTrue( LdapDN.isValid( "a=b+c=d, c=d, e=f" ) );
        assertEquals( 3, dn.size() );
    }

>>>>>>> 24aa11f9

    /**
     * test size after operations
     */
    @Test
    public void testLdapResizing() throws InvalidNameException
    {
        LdapDN dn = new LdapDN();
        assertEquals( 0, dn.size() );

<<<<<<< HEAD
    /**
     * test a 3 size with NameComponents
     */
    @Test
    public void testLdapDNSize3NC() throws InvalidNameException
    {
        LdapDN dn = new LdapDN( "a=b+c=d, c=d, e=f" );

        assertTrue( LdapDN.isValid( "a=b+c=d, c=d, e=f" ) );
        assertEquals( 3, dn.size() );
    }


    /**
     * test size after operations
     */
    @Test
    public void testLdapResizing() throws InvalidNameException
    {
        LdapDN dn = new LdapDN();
        assertEquals( 0, dn.size() );

        dn.add( "e = f" );
        assertEquals( 1, dn.size() );

        dn.add( "c = d" );
        assertEquals( 2, dn.size() );

        dn.remove( 0 );
        assertEquals( 1, dn.size() );
=======
        dn.add( "e = f" );
        assertEquals( 1, dn.size() );

        dn.add( "c = d" );
        assertEquals( 2, dn.size() );

        dn.remove( 0 );
        assertEquals( 1, dn.size() );

        dn.remove( 0 );
        assertEquals( 0, dn.size() );
    }


    // ADD Operations
    /**
     * test Add on a new LdapDN
     */
    @Test
    public void testLdapEmptyAdd() throws InvalidNameException
    {
        LdapDN dn = new LdapDN();

        dn.add( "e = f" );
        assertEquals( "e=f", dn.toString() );
        assertEquals( "e = f", dn.getUpName() );
        assertEquals( 1, dn.size() );
    }
>>>>>>> 24aa11f9

        dn.remove( 0 );
        assertEquals( 0, dn.size() );
    }

<<<<<<< HEAD

    // ADD Operations
    /**
     * test Add on a new LdapDN
     */
    @Test
    public void testLdapEmptyAdd() throws InvalidNameException
    {
        LdapDN dn = new LdapDN();
=======
    /**
     * test Add to an existing LdapDN
     */
    @Test
    public void testLdapDNAdd() throws InvalidNameException
    {
        LdapDN dn = new LdapDN( "a=b, c=d" );

        dn.add( "e = f" );
        assertEquals( "e=f,a=b,c=d", dn.toString() );
        assertEquals( "e = f,a=b, c=d", dn.getUpName() );
        assertEquals( 3, dn.size() );
    }
>>>>>>> 24aa11f9

        dn.add( "e = f" );
        assertEquals( "e=f", dn.toString() );
        assertEquals( "e = f", dn.getUpName() );
        assertEquals( 1, dn.size() );
    }

<<<<<<< HEAD

    /**
     * test Add to an existing LdapDN
     */
    @Test
    public void testLdapDNAdd() throws InvalidNameException
    {
        LdapDN dn = new LdapDN( "a=b, c=d" );

        dn.add( "e = f" );
        assertEquals( "e=f,a=b,c=d", dn.toString() );
        assertEquals( "e = f,a=b, c=d", dn.getUpName() );
=======
    /**
     * test Add a composite RDN to an existing LdapDN
     */
    @Test
    public void testLdapDNAddComposite() throws InvalidNameException
    {
        LdapDN dn = new LdapDN( "a=b, c=d" );

        dn.add( "e = f + g = h" );

        // Warning ! The order of AVAs has changed during the parsing
        // This has no impact on the correctness of the DN, but the
        // String used to do the comparizon should be inverted.
        assertEquals( "e=f+g=h,a=b,c=d", dn.toString() );
>>>>>>> 24aa11f9
        assertEquals( 3, dn.size() );
    }


    /**
<<<<<<< HEAD
     * test Add a composite RDN to an existing LdapDN
     */
    @Test
    public void testLdapDNAddComposite() throws InvalidNameException
    {
        LdapDN dn = new LdapDN( "a=b, c=d" );

        dn.add( "e = f + g = h" );

        // Warning ! The order of AVAs has changed during the parsing
        // This has no impact on the correctness of the DN, but the
        // String used to do the comparizon should be inverted.
        assertEquals( "e=f+g=h,a=b,c=d", dn.toString() );
        assertEquals( 3, dn.size() );
    }
=======
     * test Add at the end of an existing LdapDN
     */
    @Test
    public void testLdapDNAddEnd() throws InvalidNameException
    {
        LdapDN dn = new LdapDN( "a=b, c=d" );

        dn.add( dn.size(), "e = f" );
        assertEquals( "e = f,a=b, c=d", dn.getUpName() );
        assertEquals( 3, dn.size() );
    }

>>>>>>> 24aa11f9

    /**
     * test Add at the start of an existing LdapDN
     */
    @Test
    public void testLdapDNAddStart() throws InvalidNameException
    {
        LdapDN dn = new LdapDN( "a=b, c=d" );

<<<<<<< HEAD
    /**
     * test Add at the end of an existing LdapDN
     */
    @Test
    public void testLdapDNAddEnd() throws InvalidNameException
    {
        LdapDN dn = new LdapDN( "a=b, c=d" );
=======
        dn.add( 0, "e = f" );
        assertEquals( "a=b, c=d,e = f", dn.getUpName() );
        assertEquals( 3, dn.size() );
    }
>>>>>>> 24aa11f9

        dn.add( dn.size(), "e = f" );
        assertEquals( "e = f,a=b, c=d", dn.getUpName() );
        assertEquals( 3, dn.size() );
    }

<<<<<<< HEAD

    /**
     * test Add at the start of an existing LdapDN
     */
    @Test
    public void testLdapDNAddStart() throws InvalidNameException
    {
        LdapDN dn = new LdapDN( "a=b, c=d" );

        dn.add( 0, "e = f" );
        assertEquals( "a=b, c=d,e = f", dn.getUpName() );
        assertEquals( 3, dn.size() );
    }


    /**
     * test Add at the middle of an existing LdapDN
     */
    @Test
    public void testLdapDNAddMiddle() throws InvalidNameException
    {
        LdapDN dn = new LdapDN( "a=b, c=d" );

        dn.add( 1, "e = f" );
        assertEquals( "a=b,e = f, c=d", dn.getUpName() );
        assertEquals( 3, dn.size() );
    }


    // ADD ALL Operations
    /**
     * Test AddAll
     *
     * @throws InvalidNameException
     */
    @Test
    public void testLdapDNAddAll() throws InvalidNameException
    {
        LdapDN dn = new LdapDN( "a = b" );
        LdapDN dn2 = new LdapDN( "c = d" );
        dn.addAll( dn2 );
        assertEquals( "c = d,a = b", dn.getUpName() );
    }


    /**
     * Test AddAll with an empty added name
     *
     * @throws InvalidNameException
     */
    @Test
    public void testLdapDNAddAllAddedNameEmpty() throws InvalidNameException
    {
        LdapDN dn = new LdapDN( "a = b" );
        LdapDN dn2 = new LdapDN();
        dn.addAll( dn2 );
        assertEquals( "a=b", dn.toString() );
        assertEquals( "a = b", dn.getUpName() );
    }


    /**
     * Test AddAll to an empty name
     *
     * @throws InvalidNameException
     */
    @Test
    public void testLdapDNAddAllNameEmpty() throws InvalidNameException
    {
        LdapDN dn = new LdapDN();
        LdapDN dn2 = new LdapDN( "a = b" );
        dn.addAll( dn2 );
        assertEquals( "a = b", dn.getUpName() );
    }


    /**
     * Test AddAll at position 0
     *
     * @throws InvalidNameException
     */
    @Test
    public void testLdapDNAt0AddAll() throws InvalidNameException
    {
        LdapDN dn = new LdapDN( "a = b" );
        LdapDN dn2 = new LdapDN( "c = d" );
        dn.addAll( 0, dn2 );
        assertEquals( "a = b,c = d", dn.getUpName() );
    }


    /**
     * Test AddAll at position 1
     *
     * @throws InvalidNameException
     */
    @Test
    public void testLdapDNAt1AddAll() throws InvalidNameException
    {
        LdapDN dn = new LdapDN( "a = b" );
        LdapDN dn2 = new LdapDN( "c = d" );
        dn.addAll( 1, dn2 );
        assertEquals( "c = d,a = b", dn.getUpName() );
    }


    /**
     * Test AddAll at the middle
     *
     * @throws InvalidNameException
     */
    @Test
    public void testLdapDNAtTheMiddleAddAll() throws InvalidNameException
    {
        LdapDN dn = new LdapDN( "a = b, c = d" );
        LdapDN dn2 = new LdapDN( "e = f" );
        dn.addAll( 1, dn2 );
        assertEquals( "a = b,e = f, c = d", dn.getUpName() );
    }


    /**
     * Test AddAll with an empty added name at position 0
     *
     * @throws InvalidNameException
     */
    @Test
    public void testLdapDNAddAllAt0AddedNameEmpty() throws InvalidNameException
    {
        LdapDN dn = new LdapDN( "a = b" );
        LdapDN dn2 = new LdapDN();
        dn.addAll( 0, dn2 );
        assertEquals( "a=b", dn.toString() );
        assertEquals( "a = b", dn.getUpName() );
    }


    /**
     * Test AddAll to an empty name at position 0
     *
     * @throws InvalidNameException
     */
    @Test
    public void testLdapDNAddAllAt0NameEmpty() throws InvalidNameException
    {
        LdapDN dn = new LdapDN();
        LdapDN dn2 = new LdapDN( "a = b" );
        dn.addAll( 0, dn2 );
        assertEquals( "a = b", dn.getUpName() );
    }


    // GET PREFIX actions
    /**
     * Get the prefix at pos 0
     */
    @Test
    public void testLdapDNGetPrefixPos0() throws InvalidNameException
    {
        LdapDN dn = new LdapDN( "a=b, c=d,e = f" );
        LdapDN newDn = ( ( LdapDN ) dn.getPrefix( 0 ) );
        assertEquals( "", newDn.getUpName() );
    }


    /**
     * Get the prefix at pos 1
     */
    @Test
    public void testLdapDNGetPrefixPos1() throws InvalidNameException
    {
        LdapDN dn = new LdapDN( "a=b, c=d,e = f" );
        LdapDN newDn = ( ( LdapDN ) dn.getPrefix( 1 ) );
        assertEquals( "e = f", newDn.getUpName() );
    }


    /**
     * Get the prefix at pos 2
     */
    @Test
    public void testLdapDNGetPrefixPos2() throws InvalidNameException
    {
        LdapDN dn = new LdapDN( "a=b, c=d,e = f" );
        LdapDN newDn = ( ( LdapDN ) dn.getPrefix( 2 ) );
        assertEquals( " c=d,e = f", newDn.getUpName() );
    }


    /**
     * Get the prefix at pos 3
     */
    @Test
    public void testLdapDNGetPrefixPos3() throws InvalidNameException
    {
        LdapDN dn = new LdapDN( "a=b, c=d,e = f" );
        LdapDN newDn = ( ( LdapDN ) dn.getPrefix( 3 ) );
        assertEquals( "a=b, c=d,e = f", newDn.getUpName() );
    }


    /**
     * Get the prefix out of bound
     */
    @Test
    public void testLdapDNGetPrefixPos4() throws InvalidNameException
    {
        LdapDN dn = new LdapDN( "a=b, c=d,e = f" );

        try
        {
            dn.getPrefix( 4 );
            // We should not reach this point.
            fail();
        }
        catch ( ArrayIndexOutOfBoundsException aoobe )
        {
            assertTrue( true );
        }
    }


    /**
     * Get the prefix of an empty LdapName
     */
    @Test
    public void testLdapDNGetPrefixEmptyDN()
    {
        LdapDN dn = new LdapDN();
        LdapDN newDn = ( ( LdapDN ) dn.getPrefix( 0 ) );
        assertEquals( "", newDn.getUpName() );
    }


    // GET SUFFIX operations
    /**
     * Get the suffix at pos 0
     */
    @Test
    public void testLdapDNGetSuffixPos0() throws InvalidNameException
    {
        LdapDN dn = new LdapDN( "a=b, c=d,e = f" );
        LdapDN newDn = ( ( LdapDN ) dn.getSuffix( 0 ) );
        assertEquals( "a=b, c=d,e = f", newDn.getUpName() );
    }


    /**
     * Get the suffix at pos 1
     */
    @Test
    public void testLdapDNGetSuffixPos1() throws InvalidNameException
    {
        LdapDN dn = new LdapDN( "a=b, c=d,e = f" );
        LdapDN newDn = ( ( LdapDN ) dn.getSuffix( 1 ) );
        assertEquals( "a=b, c=d", newDn.getUpName() );
    }


    /**
     * Get the suffix at pos 2
     */
    @Test
    public void testLdapDNGetSuffixPos2() throws InvalidNameException
    {
        LdapDN dn = new LdapDN( "a=b, c=d,e = f" );
        LdapDN newDn = ( ( LdapDN ) dn.getSuffix( 2 ) );
        assertEquals( "a=b", newDn.getUpName() );
    }


    /**
     * Get the suffix at pos 3
     */
    @Test
    public void testLdapDNGetSuffixPos3() throws InvalidNameException
    {
        LdapDN dn = new LdapDN( "a=b, c=d,e = f" );
        LdapDN newDn = ( ( LdapDN ) dn.getSuffix( 3 ) );
        assertEquals( "", newDn.getUpName() );
    }


    /**
     * Get the suffix out of bound
     */
    @Test
    public void testLdapDNGetSuffixPos4() throws InvalidNameException
    {
        LdapDN dn = new LdapDN( "a=b, c=d,e = f" );

        try
        {
            dn.getSuffix( 4 );
            // We should not reach this point.
            fail();
        }
        catch ( ArrayIndexOutOfBoundsException aoobe )
        {
            assertTrue( true );
        }
    }


    /**
     * Get the suffix of an empty LdapName
     */
    @Test
    public void testLdapDNGetSuffixEmptyDN()
    {
        LdapDN dn = new LdapDN();
        LdapDN newDn = ( ( LdapDN ) dn.getSuffix( 0 ) );
        assertEquals( "", newDn.getUpName() );
    }


    // IS EMPTY operations
    /**
     * Test that a LdapDN is empty
     */
    @Test
    public void testLdapDNIsEmpty()
    {
        LdapDN dn = new LdapDN();
        assertEquals( true, dn.isEmpty() );
    }


    /**
     * Test that a LdapDN is empty
     */
    @Test
    public void testLdapDNNotEmpty() throws InvalidNameException
    {
        LdapDN dn = new LdapDN( "a=b" );
        assertEquals( false, dn.isEmpty() );
    }


    /**
     * Test that a LdapDN is empty
     */
    @Test
    public void testLdapDNRemoveIsEmpty() throws InvalidNameException
    {
        LdapDN dn = new LdapDN( "a=b, c=d" );
        dn.remove( 0 );
        dn.remove( 0 );

        assertEquals( true, dn.isEmpty() );
    }


    // STARTS WITH operations
    /**
     * Test a startsWith a null LdapDN
     */
    @Test
    public void testLdapDNStartsWithNull() throws InvalidNameException
    {
        LdapDN dn = new LdapDN( "a=b, c=d,e = f" );
        assertEquals( true, dn.startsWith( null ) );
    }


    /**
     * Test a startsWith an empty LdapDN
     */
    @Test
    public void testLdapDNStartsWithEmpty() throws InvalidNameException
    {
        LdapDN dn = new LdapDN( "a=b, c=d,e = f" );
        assertEquals( true, dn.startsWith( new LdapDN() ) );
    }


    /**
     * Test a startsWith an simple LdapDN
     */
    @Test
    public void testLdapDNStartsWithSimple() throws InvalidNameException
    {
        LdapDN dn = new LdapDN( "a=b, c=d,e = f" );
        assertEquals( true, dn.startsWith( new LdapDN( "e=f" ) ) );
    }


    /**
     * Test a startsWith a complex LdapDN
     */
    @Test
    public void testLdapDNStartsWithComplex() throws InvalidNameException
    {
        LdapDN dn = new LdapDN( "a=b, c=d,e = f" );
        assertEquals( true, dn.startsWith( new LdapDN( "c =  d, e =  f" ) ) );
    }


    /**
     * Test a startsWith a complex LdapDN
     */
    @Test
    public void testLdapDNStartsWithComplexMixedCase() throws InvalidNameException
    {
        LdapDN dn = new LdapDN( "a=b, c=d,e = f" );
        assertEquals( false, dn.startsWith( new LdapDN( "c =  D, E =  f" ) ) );
    }


    /**
     * Test a startsWith a full LdapDN
     */
    @Test
    public void testLdapDNStartsWithFull() throws InvalidNameException
    {
        LdapDN dn = new LdapDN( "a=b, c=d,e = f" );
        assertEquals( true, dn.startsWith( new LdapDN( "a=  b; c =  d, e =  f" ) ) );
    }


    /**
     * Test a startsWith which returns false
     */
    @Test
    public void testLdapDNStartsWithWrong() throws InvalidNameException
    {
        LdapDN dn = new LdapDN( "a=b, c=d,e = f" );
        assertEquals( false, dn.startsWith( new LdapDN( "c =  t, e =  f" ) ) );
    }


    // ENDS WITH operations
    /**
     * Test a endsWith a null LdapDN
     */
    @Test
    public void testLdapDNEndsWithNull() throws InvalidNameException
    {
        LdapDN dn = new LdapDN( "a=b, c=d,e = f" );
        assertEquals( true, dn.endsWith( null ) );
    }


    /**
     * Test a endsWith an empty LdapDN
     */
    @Test
    public void testLdapDNEndsWithEmpty() throws InvalidNameException
    {
        LdapDN dn = new LdapDN( "a=b, c=d,e = f" );
        assertEquals( true, dn.endsWith( new LdapDN() ) );
    }


    /**
     * Test a endsWith an simple LdapDN
     */
    @Test
    public void testLdapDNEndsWithSimple() throws InvalidNameException
    {
        LdapDN dn = new LdapDN( "a=b, c=d,e = f" );
        assertEquals( true, dn.endsWith( new LdapDN( "a=b" ) ) );
    }


    /**
     * Test a endsWith a complex LdapDN
     */
    @Test
    public void testLdapDNEndsWithComplex() throws InvalidNameException
    {
        LdapDN dn = new LdapDN( "a=b, c=d,e = f" );
        assertEquals( true, dn.endsWith( new LdapDN( "a =  b, c =  d" ) ) );
    }


    /**
     * Test a endsWith a complex LdapDN
     */
    @Test
    public void testLdapDNEndsWithComplexMixedCase() throws InvalidNameException
    {
        LdapDN dn = new LdapDN( "a=b, c=d,e = f" );
        assertEquals( false, dn.endsWith( new LdapDN( "a =  B, C =  d" ) ) );
    }


    /**
     * Test a endsWith a full LdapDN
     */
    @Test
    public void testLdapDNEndsWithFull() throws InvalidNameException
    {
        LdapDN dn = new LdapDN( "a=b, c=d,e = f" );
        assertEquals( true, dn.endsWith( new LdapDN( "a=  b; c =  d, e =  f" ) ) );
    }


    /**
     * Test a endsWith which returns false
     */
    @Test
    public void testLdapDNEndsWithWrong() throws InvalidNameException
    {
        LdapDN dn = new LdapDN( "a=b, c=d,e = f" );
        assertEquals( false, dn.endsWith( new LdapDN( "a =  b, e =  f" ) ) );
    }


    // GET ALL operations
    /**
     * test a getAll operation on a null DN
     */
    @Test
    public void testLdapDNGetAllNull()
    {
        LdapDN dn = new LdapDN();
        Enumeration<String> nc = dn.getAll();

        assertEquals( false, nc.hasMoreElements() );
    }


    /**
     * test a getAll operation on an empty DN
     */
    @Test
    public void testLdapDNGetAllEmpty() throws InvalidNameException
    {
        LdapDN dn = new LdapDN( "" );
        Enumeration<String> nc = dn.getAll();

        assertEquals( false, nc.hasMoreElements() );
    }


    /**
     * test a getAll operation on a simple DN
     */
    @Test
    public void testLdapDNGetAllSimple() throws InvalidNameException
    {
        LdapDN dn = new LdapDN( "a=b" );
        Enumeration<String> nc = dn.getAll();

        assertEquals( true, nc.hasMoreElements() );
        assertEquals( "a=b", nc.nextElement() );
        assertEquals( false, nc.hasMoreElements() );
    }


    /**
     * test a getAll operation on a complex DN
     */
    @Test
    public void testLdapDNGetAllComplex() throws InvalidNameException
    {
        LdapDN dn = new LdapDN( "e=f+g=h,a=b,c=d" );
        Enumeration<String> nc = dn.getAll();

        assertEquals( true, nc.hasMoreElements() );
        assertEquals( "c=d", nc.nextElement() );
        assertEquals( true, nc.hasMoreElements() );
        assertEquals( "a=b", nc.nextElement() );
        assertEquals( true, nc.hasMoreElements() );
        assertEquals( "e=f+g=h", nc.nextElement() );
        assertEquals( false, nc.hasMoreElements() );
    }


    /**
     * test a getAll operation on a complex DN
     */
    @Test
    public void testLdapDNGetAllComplexOrdered() throws InvalidNameException
    {
        LdapDN dn = new LdapDN( "g=h+e=f,a=b,c=d" );
        Enumeration<String> nc = dn.getAll();

        assertEquals( true, nc.hasMoreElements() );
        assertEquals( "c=d", nc.nextElement() );
        assertEquals( true, nc.hasMoreElements() );
        assertEquals( "a=b", nc.nextElement() );
        assertEquals( true, nc.hasMoreElements() );

        // The lowest atav should be the first one
        assertEquals( "e=f+g=h", nc.nextElement() );
        assertEquals( false, nc.hasMoreElements() );
    }


    // CLONE Operation
    /**
     * test a clone operation on a empty DN
     */
    @Test
    public void testLdapDNCloneEmpty()
    {
        LdapDN dn = new LdapDN();
        LdapDN clone = ( LdapDN ) dn.clone();

        assertEquals( "", clone.getUpName() );
    }


    /**
     * test a clone operation on a simple DN
     */
    @Test
    public void testLdapDNCloneSimple() throws InvalidNameException
    {
        LdapDN dn = new LdapDN( "a=b" );
        LdapDN clone = ( LdapDN ) dn.clone();

        assertEquals( "a=b", clone.getUpName() );
        dn.remove( 0 );
        assertEquals( "a=b", clone.getUpName() );
    }


    /**
     * test a clone operation on a complex DN
     */
    @Test
    public void testLdapDNCloneComplex() throws InvalidNameException
    {
        LdapDN dn = new LdapDN( "e=f+g=h,a=b,c=d" );
        LdapDN clone = ( LdapDN ) dn.clone();

        assertEquals( "e=f+g=h,a=b,c=d", clone.getUpName() );
        dn.remove( 2 );
        assertEquals( "e=f+g=h,a=b,c=d", clone.getUpName() );
    }


    // GET operations
    /**
     * test a get in a null DN
     */
    @Test
    public void testLdapDNGetNull()
    {
        LdapDN dn = new LdapDN();
        assertEquals( "", dn.get( 0 ) );
    }


    /**
     * test a get in an empty DN
     */
    @Test
    public void testLdapDNGetEmpty() throws InvalidNameException
    {
        LdapDN dn = new LdapDN( "" );
        assertEquals( "", dn.get( 0 ) );
    }


    /**
     * test a get in a simple DN
     */
    @Test
    public void testLdapDNGetSimple() throws InvalidNameException
    {
        LdapDN dn = new LdapDN( "a = b" );
        assertEquals( "a=b", dn.get( 0 ) );
    }


    /**
     * test a get in a complex DN
     */
    @Test
    public void testLdapDNGetComplex() throws InvalidNameException
    {
        LdapDN dn = new LdapDN( "a = b + c= d, e= f; g =h" );
        assertEquals( "g=h", dn.get( 0 ) );
        assertEquals( "e=f", dn.get( 1 ) );
        assertEquals( "a=b+c=d", dn.get( 2 ) );
    }


    /**
     * test a get out of bound
     */
    @Test
    public void testLdapDNGetOutOfBound() throws InvalidNameException
    {
        LdapDN dn = new LdapDN( "a = b + c= d, e= f; g =h" );

        try
        {
            dn.get( 4 );
            fail();
        }
        catch ( IndexOutOfBoundsException aioob )
        {
            assertTrue( true );
        }
    }


    /**
     * Tests the examples from the JNDI tutorials to make sure LdapName behaves
     * appropriately. The example can be found online <a href="">here</a>.
     *
     * @throws Exception
     *             if anything goes wrong
     */
    @Test
    public void testJNDITutorialExample() throws Exception
    {
        // Parse the name
        Name name = new LdapDN( "cn=John,ou=People,ou=Marketing" );

        // Remove the second component from the head: ou=People
        String out = name.remove( 1 ).toString();

        assertEquals( "ou=People", out );

        // Add to the head (first): cn=John,ou=Marketing,ou=East
        out = name.add( 0, "ou=East" ).toString();

        assertEquals( "cn=John,ou=Marketing,ou=East", out );

        // Add to the tail (last): cn=HomeDir,cn=John,ou=Marketing,ou=East
        out = name.add( "cn=HomeDir" ).toString();

        assertEquals( "cn=HomeDir,cn=John,ou=Marketing,ou=East", out );
    }


    @Test
    public void testAttributeEqualsIsCaseInSensitive() throws Exception
    {
        Name name1 = new LdapDN( "cn=HomeDir" );
        Name name2 = new LdapDN( "CN=HomeDir" );

        assertTrue( name1.equals( name2 ) );
    }


    @Test
    public void testAttributeTypeEqualsIsCaseInsensitive() throws Exception
    {
        Name name1 = new LdapDN( "cn=HomeDir+cn=WorkDir" );
        Name name2 = new LdapDN( "cn=HomeDir+CN=WorkDir" );

        assertTrue( name1.equals( name2 ) );
    }


    @Test
    public void testNameEqualsIsInsensitiveToAttributesOrder() throws Exception
    {

        Name name1 = new LdapDN( "cn=HomeDir+cn=WorkDir" );
        Name name2 = new LdapDN( "cn=WorkDir+cn=HomeDir" );

        assertTrue( name1.equals( name2 ) );
    }


    @Test
    public void testAttributeComparisonIsCaseInSensitive() throws Exception
    {
        Name name1 = new LdapDN( "cn=HomeDir" );
        Name name2 = new LdapDN( "CN=HomeDir" );

        assertEquals( 0, name1.compareTo( name2 ) );
    }


    @Test
    public void testAttributeTypeComparisonIsCaseInsensitive() throws Exception
    {
        Name name1 = new LdapDN( "cn=HomeDir+cn=WorkDir" );
        Name name2 = new LdapDN( "cn=HomeDir+CN=WorkDir" );

        assertEquals( 0, name1.compareTo( name2 ) );
    }


    @Test
    public void testNameComparisonIsInsensitiveToAttributesOrder() throws Exception
    {

        Name name1 = new LdapDN( "cn=HomeDir+cn=WorkDir" );
        Name name2 = new LdapDN( "cn=WorkDir+cn=HomeDir" );

        assertEquals( 0, name1.compareTo( name2 ) );
    }


    @Test
    public void testNameComparisonIsInsensitiveToAttributesOrderFailure() throws Exception
    {

        Name name1 = new LdapDN( "cn= HomeDir+cn=Workdir" );
        Name name2 = new LdapDN( "cn = Work+cn=HomeDir" );

        assertEquals( 1, name1.compareTo( name2 ) );
    }


    /**
     * Test the encoding of a LdanDN
     */
    @Test
    public void testNameToBytes() throws Exception
    {
        LdapDN dn = new LdapDN( "cn = John, ou = People, OU = Marketing" );

        byte[] bytes = LdapDN.getBytes( dn );

        assertEquals( 30, LdapDN.getNbBytes( dn ) );
        assertEquals( "cn=John,ou=People,ou=Marketing", new String( bytes, "UTF-8" ) );
    }


    @Test
    public void testStringParser() throws Exception
    {

        String dn = StringTools.utf8ToString( new byte[]
            { 'C', 'N', ' ', '=', ' ', 'E', 'm', 'm', 'a', 'n', 'u', 'e', 'l', ' ', ' ', 'L', ( byte ) 0xc3,
                ( byte ) 0xa9, 'c', 'h', 'a', 'r', 'n', 'y' } );

        Name name = LdapDnParser.getNameParser().parse( dn );

        assertEquals( dn, ( ( LdapDN ) name ).getUpName() );
        assertEquals( "cn=Emmanuel  L\\C3\\A9charny", name.toString() );
    }


    /**
     * Class to test for void LdapName(String)
     *
     * @throws Exception
     *             if anything goes wrong.
     */
    @Test
    public void testLdapNameString() throws Exception
    {
        Name name = new LdapDN( "" );
        Name name50 = new LdapDN();
        assertEquals( name50, name );

        Name name0 = new LdapDN( "ou=Marketing,ou=East" );
        Name copy = new LdapDN( "ou=Marketing,ou=East" );
        Name name1 = new LdapDN( "cn=John,ou=Marketing,ou=East" );
        Name name2 = new LdapDN( "cn=HomeDir,cn=John,ou=Marketing,ou=East" );
        Name name3 = new LdapDN( "cn=HomeDir,cn=John,ou=Marketing,ou=West" );
        Name name4 = new LdapDN( "cn=Website,cn=John,ou=Marketing,ou=West" );
        Name name5 = new LdapDN( "cn=Airline,cn=John,ou=Marketing,ou=West" );

        assertTrue( name0.compareTo( copy ) == 0 );
        assertTrue( name0.compareTo( name1 ) < 0 );
        assertTrue( name0.compareTo( name2 ) < 0 );
        assertTrue( name1.compareTo( name2 ) < 0 );
        assertTrue( name2.compareTo( name1 ) > 0 );
        assertTrue( name2.compareTo( name0 ) > 0 );
        assertTrue( name2.compareTo( name3 ) < 0 );
        assertTrue( name2.compareTo( name4 ) < 0 );
        assertTrue( name3.compareTo( name4 ) < 0 );
        assertTrue( name3.compareTo( name5 ) > 0 );
        assertTrue( name4.compareTo( name5 ) > 0 );
        assertTrue( name2.compareTo( name5 ) < 0 );
    }


    /**
     * Class to test for void LdapName()
     */
    @Test
    public void testLdapName()
    {
        Name name = new LdapDN();
        assertTrue( name.toString().equals( "" ) );
    }


    /**
     * Class to test for void LdapName(List)
     */
    @Test
    public void testLdapNameList() throws InvalidNameException
    {
        List<String> list = new ArrayList<String>();
        list.add( "ou=People" );
        list.add( "dc=example" );
        list.add( "dc=com" );
        Name name = new LdapDN( list );
        assertTrue( name.toString().equals( "ou=People,dc=example,dc=com" ) );
    }


    /**
     * Class to test for void LdapName(Iterator)
     */
    @Test
    public void testLdapNameIterator() throws InvalidNameException
    {
        List<String> list = new ArrayList<String>();
        list.add( "ou=People" );
        list.add( "dc=example" );
        list.add( "dc=com" );
        Name name = new LdapDN( list.iterator() );
        assertTrue( name.toString().equals( "ou=People,dc=example,dc=com" ) );
    }


    /**
     * Class to test for Object clone()
     *
     * @throws Exception
     *             if anything goes wrong.
     */
    @Test
    public void testClone() throws Exception
    {
        String strName = "cn=HomeDir,cn=John,ou=Marketing,ou=East";
        Name name = new LdapDN( strName );
        assertEquals( name, name.clone() );
    }


    /**
     * Class to test for compareTo
     *
     * @throws Exception
     *             if anything goes wrong.
     */
    @Test
    public void testCompareTo() throws Exception
    {
        Name name0 = new LdapDN( "ou=Marketing,ou=East" );
        Name copy = new LdapDN( "ou=Marketing,ou=East" );
        Name name1 = new LdapDN( "cn=John,ou=Marketing,ou=East" );
        Name name2 = new LdapDN( "cn=HomeDir,cn=John,ou=Marketing,ou=East" );
        Name name3 = new LdapDN( "cn=HomeDir,cn=John,ou=Marketing,ou=West" );
        Name name4 = new LdapDN( "cn=Website,cn=John,ou=Marketing,ou=West" );
        Name name5 = new LdapDN( "cn=Airline,cn=John,ou=Marketing,ou=West" );

        assertTrue( name0.compareTo( copy ) == 0 );
        assertTrue( name0.compareTo( name1 ) < 0 );
        assertTrue( name0.compareTo( name2 ) < 0 );
        assertTrue( name1.compareTo( name2 ) < 0 );
        assertTrue( name2.compareTo( name1 ) > 0 );
        assertTrue( name2.compareTo( name0 ) > 0 );
        assertTrue( name2.compareTo( name3 ) < 0 );
        assertTrue( name2.compareTo( name4 ) < 0 );
        assertTrue( name3.compareTo( name4 ) < 0 );
        assertTrue( name3.compareTo( name5 ) > 0 );
        assertTrue( name4.compareTo( name5 ) > 0 );
        assertTrue( name2.compareTo( name5 ) < 0 );

        List<Name> list = new ArrayList<Name>();

        Comparator<Name> comparator = new Comparator<Name>()
        {
            public int compare( Name obj1, Name obj2 )
            {
                Name n1 = obj1;
                Name n2 = obj2;
                return n1.compareTo( n2 );
            }


            public boolean equals( Object obj )
            {
                return super.equals( obj );
            }


            /**
             * Compute the instance's hash code
             * @return the instance's hash code 
             */
            public int hashCode()
            {
                return super.hashCode();
            }
        };

        list.add( name0 );
        list.add( name1 );
        list.add( name2 );
        list.add( name3 );
        list.add( name4 );
        list.add( name5 );
        Collections.sort( list, comparator );

        assertEquals( name0, list.get( 0 ) );
        assertEquals( name1, list.get( 1 ) );
        assertEquals( name2, list.get( 2 ) );
        assertEquals( name5, list.get( 3 ) );
        assertEquals( name3, list.get( 4 ) );
        assertEquals( name4, list.get( 5 ) );
    }


    /**
     * Class to test for size
=======
    /**
     * test Add at the middle of an existing LdapDN
     */
    @Test
    public void testLdapDNAddMiddle() throws InvalidNameException
    {
        LdapDN dn = new LdapDN( "a=b, c=d" );

        dn.add( 1, "e = f" );
        assertEquals( "a=b,e = f, c=d", dn.getUpName() );
        assertEquals( 3, dn.size() );
    }


    // ADD ALL Operations
    /**
     * Test AddAll
     *
     * @throws InvalidNameException
     */
    @Test
    public void testLdapDNAddAll() throws InvalidNameException
    {
        LdapDN dn = new LdapDN( "a = b" );
        LdapDN dn2 = new LdapDN( "c = d" );
        dn.addAll( dn2 );
        assertEquals( "c = d,a = b", dn.getUpName() );
    }


    /**
     * Test AddAll with an empty added name
     *
     * @throws InvalidNameException
     */
    @Test
    public void testLdapDNAddAllAddedNameEmpty() throws InvalidNameException
    {
        LdapDN dn = new LdapDN( "a = b" );
        LdapDN dn2 = new LdapDN();
        dn.addAll( dn2 );
        assertEquals( "a=b", dn.toString() );
        assertEquals( "a = b", dn.getUpName() );
    }


    /**
     * Test AddAll to an empty name
     *
     * @throws InvalidNameException
     */
    @Test
    public void testLdapDNAddAllNameEmpty() throws InvalidNameException
    {
        LdapDN dn = new LdapDN();
        LdapDN dn2 = new LdapDN( "a = b" );
        dn.addAll( dn2 );
        assertEquals( "a = b", dn.getUpName() );
    }


    /**
     * Test AddAll at position 0
     *
     * @throws InvalidNameException
     */
    @Test
    public void testLdapDNAt0AddAll() throws InvalidNameException
    {
        LdapDN dn = new LdapDN( "a = b" );
        LdapDN dn2 = new LdapDN( "c = d" );
        dn.addAll( 0, dn2 );
        assertEquals( "a = b,c = d", dn.getUpName() );
    }


    /**
     * Test AddAll at position 1
     *
     * @throws InvalidNameException
     */
    @Test
    public void testLdapDNAt1AddAll() throws InvalidNameException
    {
        LdapDN dn = new LdapDN( "a = b" );
        LdapDN dn2 = new LdapDN( "c = d" );
        dn.addAll( 1, dn2 );
        assertEquals( "c = d,a = b", dn.getUpName() );
    }


    /**
     * Test AddAll at the middle
     *
     * @throws InvalidNameException
     */
    @Test
    public void testLdapDNAtTheMiddleAddAll() throws InvalidNameException
    {
        LdapDN dn = new LdapDN( "a = b, c = d" );
        LdapDN dn2 = new LdapDN( "e = f" );
        dn.addAll( 1, dn2 );
        assertEquals( "a = b,e = f, c = d", dn.getUpName() );
    }


    /**
     * Test AddAll with an empty added name at position 0
     *
     * @throws InvalidNameException
     */
    @Test
    public void testLdapDNAddAllAt0AddedNameEmpty() throws InvalidNameException
    {
        LdapDN dn = new LdapDN( "a = b" );
        LdapDN dn2 = new LdapDN();
        dn.addAll( 0, dn2 );
        assertEquals( "a=b", dn.toString() );
        assertEquals( "a = b", dn.getUpName() );
    }


    /**
     * Test AddAll to an empty name at position 0
     *
     * @throws InvalidNameException
     */
    @Test
    public void testLdapDNAddAllAt0NameEmpty() throws InvalidNameException
    {
        LdapDN dn = new LdapDN();
        LdapDN dn2 = new LdapDN( "a = b" );
        dn.addAll( 0, dn2 );
        assertEquals( "a = b", dn.getUpName() );
    }


    // GET PREFIX actions
    /**
     * Get the prefix at pos 0
     */
    @Test
    public void testLdapDNGetPrefixPos0() throws InvalidNameException
    {
        LdapDN dn = new LdapDN( "a=b, c=d,e = f" );
        LdapDN newDn = ( ( LdapDN ) dn.getPrefix( 0 ) );
        assertEquals( "", newDn.getUpName() );
    }


    /**
     * Get the prefix at pos 1
     */
    @Test
    public void testLdapDNGetPrefixPos1() throws InvalidNameException
    {
        LdapDN dn = new LdapDN( "a=b, c=d,e = f" );
        LdapDN newDn = ( ( LdapDN ) dn.getPrefix( 1 ) );
        assertEquals( "e = f", newDn.getUpName() );
    }


    /**
     * Get the prefix at pos 2
     */
    @Test
    public void testLdapDNGetPrefixPos2() throws InvalidNameException
    {
        LdapDN dn = new LdapDN( "a=b, c=d,e = f" );
        LdapDN newDn = ( ( LdapDN ) dn.getPrefix( 2 ) );
        assertEquals( " c=d,e = f", newDn.getUpName() );
    }


    /**
     * Get the prefix at pos 3
     */
    @Test
    public void testLdapDNGetPrefixPos3() throws InvalidNameException
    {
        LdapDN dn = new LdapDN( "a=b, c=d,e = f" );
        LdapDN newDn = ( ( LdapDN ) dn.getPrefix( 3 ) );
        assertEquals( "a=b, c=d,e = f", newDn.getUpName() );
    }


    /**
     * Get the prefix out of bound
     */
    @Test
    public void testLdapDNGetPrefixPos4() throws InvalidNameException
    {
        LdapDN dn = new LdapDN( "a=b, c=d,e = f" );

        try
        {
            dn.getPrefix( 4 );
            // We should not reach this point.
            fail();
        }
        catch ( ArrayIndexOutOfBoundsException aoobe )
        {
            assertTrue( true );
        }
    }


    /**
     * Get the prefix of an empty LdapName
     */
    @Test
    public void testLdapDNGetPrefixEmptyDN()
    {
        LdapDN dn = new LdapDN();
        LdapDN newDn = ( ( LdapDN ) dn.getPrefix( 0 ) );
        assertEquals( "", newDn.getUpName() );
    }


    // GET SUFFIX operations
    /**
     * Get the suffix at pos 0
     */
    @Test
    public void testLdapDNGetSuffixPos0() throws InvalidNameException
    {
        LdapDN dn = new LdapDN( "a=b, c=d,e = f" );
        LdapDN newDn = ( ( LdapDN ) dn.getSuffix( 0 ) );
        assertEquals( "a=b, c=d,e = f", newDn.getUpName() );
    }


    /**
     * Get the suffix at pos 1
     */
    @Test
    public void testLdapDNGetSuffixPos1() throws InvalidNameException
    {
        LdapDN dn = new LdapDN( "a=b, c=d,e = f" );
        LdapDN newDn = ( ( LdapDN ) dn.getSuffix( 1 ) );
        assertEquals( "a=b, c=d", newDn.getUpName() );
    }


    /**
     * Get the suffix at pos 2
     */
    @Test
    public void testLdapDNGetSuffixPos2() throws InvalidNameException
    {
        LdapDN dn = new LdapDN( "a=b, c=d,e = f" );
        LdapDN newDn = ( ( LdapDN ) dn.getSuffix( 2 ) );
        assertEquals( "a=b", newDn.getUpName() );
    }


    /**
     * Get the suffix at pos 3
     */
    @Test
    public void testLdapDNGetSuffixPos3() throws InvalidNameException
    {
        LdapDN dn = new LdapDN( "a=b, c=d,e = f" );
        LdapDN newDn = ( ( LdapDN ) dn.getSuffix( 3 ) );
        assertEquals( "", newDn.getUpName() );
    }


    /**
     * Get the suffix out of bound
     */
    @Test
    public void testLdapDNGetSuffixPos4() throws InvalidNameException
    {
        LdapDN dn = new LdapDN( "a=b, c=d,e = f" );

        try
        {
            dn.getSuffix( 4 );
            // We should not reach this point.
            fail();
        }
        catch ( ArrayIndexOutOfBoundsException aoobe )
        {
            assertTrue( true );
        }
    }


    /**
     * Get the suffix of an empty LdapName
     */
    @Test
    public void testLdapDNGetSuffixEmptyDN()
    {
        LdapDN dn = new LdapDN();
        LdapDN newDn = ( ( LdapDN ) dn.getSuffix( 0 ) );
        assertEquals( "", newDn.getUpName() );
    }


    // IS EMPTY operations
    /**
     * Test that a LdapDN is empty
     */
    @Test
    public void testLdapDNIsEmpty()
    {
        LdapDN dn = new LdapDN();
        assertEquals( true, dn.isEmpty() );
    }


    /**
     * Test that a LdapDN is empty
     */
    @Test
    public void testLdapDNNotEmpty() throws InvalidNameException
    {
        LdapDN dn = new LdapDN( "a=b" );
        assertEquals( false, dn.isEmpty() );
    }


    /**
     * Test that a LdapDN is empty
     */
    @Test
    public void testLdapDNRemoveIsEmpty() throws InvalidNameException
    {
        LdapDN dn = new LdapDN( "a=b, c=d" );
        dn.remove( 0 );
        dn.remove( 0 );

        assertEquals( true, dn.isEmpty() );
    }


    // STARTS WITH operations
    /**
     * Test a startsWith a null LdapDN
     */
    @Test
    public void testLdapDNStartsWithNull() throws InvalidNameException
    {
        LdapDN dn = new LdapDN( "a=b, c=d,e = f" );
        assertEquals( true, dn.startsWith( null ) );
    }


    /**
     * Test a startsWith an empty LdapDN
     */
    @Test
    public void testLdapDNStartsWithEmpty() throws InvalidNameException
    {
        LdapDN dn = new LdapDN( "a=b, c=d,e = f" );
        assertEquals( true, dn.startsWith( new LdapDN() ) );
    }


    /**
     * Test a startsWith an simple LdapDN
     */
    @Test
    public void testLdapDNStartsWithSimple() throws InvalidNameException
    {
        LdapDN dn = new LdapDN( "a=b, c=d,e = f" );
        assertEquals( true, dn.startsWith( new LdapDN( "e=f" ) ) );
    }


    /**
     * Test a startsWith a complex LdapDN
     */
    @Test
    public void testLdapDNStartsWithComplex() throws InvalidNameException
    {
        LdapDN dn = new LdapDN( "a=b, c=d,e = f" );
        assertEquals( true, dn.startsWith( new LdapDN( "c =  d, e =  f" ) ) );
    }


    /**
     * Test a startsWith a complex LdapDN
     */
    @Test
    public void testLdapDNStartsWithComplexMixedCase() throws InvalidNameException
    {
        LdapDN dn = new LdapDN( "a=b, c=d,e = f" );
        assertEquals( false, dn.startsWith( new LdapDN( "c =  D, E =  f" ) ) );
    }


    /**
     * Test a startsWith a full LdapDN
     */
    @Test
    public void testLdapDNStartsWithFull() throws InvalidNameException
    {
        LdapDN dn = new LdapDN( "a=b, c=d,e = f" );
        assertEquals( true, dn.startsWith( new LdapDN( "a=  b; c =  d, e =  f" ) ) );
    }


    /**
     * Test a startsWith which returns false
     */
    @Test
    public void testLdapDNStartsWithWrong() throws InvalidNameException
    {
        LdapDN dn = new LdapDN( "a=b, c=d,e = f" );
        assertEquals( false, dn.startsWith( new LdapDN( "c =  t, e =  f" ) ) );
    }


    // ENDS WITH operations
    /**
     * Test a endsWith a null LdapDN
     */
    @Test
    public void testLdapDNEndsWithNull() throws InvalidNameException
    {
        LdapDN dn = new LdapDN( "a=b, c=d,e = f" );
        assertEquals( true, dn.endsWith( null ) );
    }


    /**
     * Test a endsWith an empty LdapDN
     */
    @Test
    public void testLdapDNEndsWithEmpty() throws InvalidNameException
    {
        LdapDN dn = new LdapDN( "a=b, c=d,e = f" );
        assertEquals( true, dn.endsWith( new LdapDN() ) );
    }


    /**
     * Test a endsWith an simple LdapDN
     */
    @Test
    public void testLdapDNEndsWithSimple() throws InvalidNameException
    {
        LdapDN dn = new LdapDN( "a=b, c=d,e = f" );
        assertEquals( true, dn.endsWith( new LdapDN( "a=b" ) ) );
    }


    /**
     * Test a endsWith a complex LdapDN
     */
    @Test
    public void testLdapDNEndsWithComplex() throws InvalidNameException
    {
        LdapDN dn = new LdapDN( "a=b, c=d,e = f" );
        assertEquals( true, dn.endsWith( new LdapDN( "a =  b, c =  d" ) ) );
    }


    /**
     * Test a endsWith a complex LdapDN
     */
    @Test
    public void testLdapDNEndsWithComplexMixedCase() throws InvalidNameException
    {
        LdapDN dn = new LdapDN( "a=b, c=d,e = f" );
        assertEquals( false, dn.endsWith( new LdapDN( "a =  B, C =  d" ) ) );
    }


    /**
     * Test a endsWith a full LdapDN
     */
    @Test
    public void testLdapDNEndsWithFull() throws InvalidNameException
    {
        LdapDN dn = new LdapDN( "a=b, c=d,e = f" );
        assertEquals( true, dn.endsWith( new LdapDN( "a=  b; c =  d, e =  f" ) ) );
    }


    /**
     * Test a endsWith which returns false
     */
    @Test
    public void testLdapDNEndsWithWrong() throws InvalidNameException
    {
        LdapDN dn = new LdapDN( "a=b, c=d,e = f" );
        assertEquals( false, dn.endsWith( new LdapDN( "a =  b, e =  f" ) ) );
    }


    // GET ALL operations
    /**
     * test a getAll operation on a null DN
     */
    @Test
    public void testLdapDNGetAllNull()
    {
        LdapDN dn = new LdapDN();
        Enumeration<String> nc = dn.getAll();

        assertEquals( false, nc.hasMoreElements() );
    }


    /**
     * test a getAll operation on an empty DN
     */
    @Test
    public void testLdapDNGetAllEmpty() throws InvalidNameException
    {
        LdapDN dn = new LdapDN( "" );
        Enumeration<String> nc = dn.getAll();

        assertEquals( false, nc.hasMoreElements() );
    }


    /**
     * test a getAll operation on a simple DN
     */
    @Test
    public void testLdapDNGetAllSimple() throws InvalidNameException
    {
        LdapDN dn = new LdapDN( "a=b" );
        Enumeration<String> nc = dn.getAll();

        assertEquals( true, nc.hasMoreElements() );
        assertEquals( "a=b", nc.nextElement() );
        assertEquals( false, nc.hasMoreElements() );
    }


    /**
     * test a getAll operation on a complex DN
     */
    @Test
    public void testLdapDNGetAllComplex() throws InvalidNameException
    {
        LdapDN dn = new LdapDN( "e=f+g=h,a=b,c=d" );
        Enumeration<String> nc = dn.getAll();

        assertEquals( true, nc.hasMoreElements() );
        assertEquals( "c=d", nc.nextElement() );
        assertEquals( true, nc.hasMoreElements() );
        assertEquals( "a=b", nc.nextElement() );
        assertEquals( true, nc.hasMoreElements() );
        assertEquals( "e=f+g=h", nc.nextElement() );
        assertEquals( false, nc.hasMoreElements() );
    }


    /**
     * test a getAll operation on a complex DN
     */
    @Test
    public void testLdapDNGetAllComplexOrdered() throws InvalidNameException
    {
        LdapDN dn = new LdapDN( "g=h+e=f,a=b,c=d" );
        Enumeration<String> nc = dn.getAll();

        assertEquals( true, nc.hasMoreElements() );
        assertEquals( "c=d", nc.nextElement() );
        assertEquals( true, nc.hasMoreElements() );
        assertEquals( "a=b", nc.nextElement() );
        assertEquals( true, nc.hasMoreElements() );

        // The lowest atav should be the first one
        assertEquals( "e=f+g=h", nc.nextElement() );
        assertEquals( false, nc.hasMoreElements() );
    }


    // CLONE Operation
    /**
     * test a clone operation on a empty DN
     */
    @Test
    public void testLdapDNCloneEmpty()
    {
        LdapDN dn = new LdapDN();
        LdapDN clone = ( LdapDN ) dn.clone();

        assertEquals( "", clone.getUpName() );
    }


    /**
     * test a clone operation on a simple DN
     */
    @Test
    public void testLdapDNCloneSimple() throws InvalidNameException
    {
        LdapDN dn = new LdapDN( "a=b" );
        LdapDN clone = ( LdapDN ) dn.clone();

        assertEquals( "a=b", clone.getUpName() );
        dn.remove( 0 );
        assertEquals( "a=b", clone.getUpName() );
    }


    /**
     * test a clone operation on a complex DN
     */
    @Test
    public void testLdapDNCloneComplex() throws InvalidNameException
    {
        LdapDN dn = new LdapDN( "e=f+g=h,a=b,c=d" );
        LdapDN clone = ( LdapDN ) dn.clone();

        assertEquals( "e=f+g=h,a=b,c=d", clone.getUpName() );
        dn.remove( 2 );
        assertEquals( "e=f+g=h,a=b,c=d", clone.getUpName() );
    }


    // GET operations
    /**
     * test a get in a null DN
     */
    @Test
    public void testLdapDNGetNull()
    {
        LdapDN dn = new LdapDN();
        assertEquals( "", dn.get( 0 ) );
    }


    /**
     * test a get in an empty DN
     */
    @Test
    public void testLdapDNGetEmpty() throws InvalidNameException
    {
        LdapDN dn = new LdapDN( "" );
        assertEquals( "", dn.get( 0 ) );
    }


    /**
     * test a get in a simple DN
     */
    @Test
    public void testLdapDNGetSimple() throws InvalidNameException
    {
        LdapDN dn = new LdapDN( "a = b" );
        assertEquals( "a=b", dn.get( 0 ) );
    }


    /**
     * test a get in a complex DN
     */
    @Test
    public void testLdapDNGetComplex() throws InvalidNameException
    {
        LdapDN dn = new LdapDN( "a = b + c= d, e= f; g =h" );
        assertEquals( "g=h", dn.get( 0 ) );
        assertEquals( "e=f", dn.get( 1 ) );
        assertEquals( "a=b+c=d", dn.get( 2 ) );
    }


    /**
     * test a get out of bound
     */
    @Test
    public void testLdapDNGetOutOfBound() throws InvalidNameException
    {
        LdapDN dn = new LdapDN( "a = b + c= d, e= f; g =h" );

        try
        {
            dn.get( 4 );
            fail();
        }
        catch ( IndexOutOfBoundsException aioob )
        {
            assertTrue( true );
        }
    }


    /**
     * Tests the examples from the JNDI tutorials to make sure LdapName behaves
     * appropriately. The example can be found online <a href="">here</a>.
     *
     * @throws Exception
     *             if anything goes wrong
     */
    @Test
    public void testJNDITutorialExample() throws Exception
    {
        // Parse the name
        Name name = new LdapDN( "cn=John,ou=People,ou=Marketing" );

        // Remove the second component from the head: ou=People
        String out = name.remove( 1 ).toString();

        assertEquals( "ou=People", out );

        // Add to the head (first): cn=John,ou=Marketing,ou=East
        out = name.add( 0, "ou=East" ).toString();

        assertEquals( "cn=John,ou=Marketing,ou=East", out );

        // Add to the tail (last): cn=HomeDir,cn=John,ou=Marketing,ou=East
        out = name.add( "cn=HomeDir" ).toString();

        assertEquals( "cn=HomeDir,cn=John,ou=Marketing,ou=East", out );
    }


    @Test
    public void testAttributeEqualsIsCaseInSensitive() throws Exception
    {
        Name name1 = new LdapDN( "cn=HomeDir" );
        Name name2 = new LdapDN( "CN=HomeDir" );

        assertTrue( name1.equals( name2 ) );
    }


    @Test
    public void testAttributeTypeEqualsIsCaseInsensitive() throws Exception
    {
        Name name1 = new LdapDN( "cn=HomeDir+cn=WorkDir" );
        Name name2 = new LdapDN( "cn=HomeDir+CN=WorkDir" );

        assertTrue( name1.equals( name2 ) );
    }


    @Test
    public void testNameEqualsIsInsensitiveToAttributesOrder() throws Exception
    {

        Name name1 = new LdapDN( "cn=HomeDir+cn=WorkDir" );
        Name name2 = new LdapDN( "cn=WorkDir+cn=HomeDir" );

        assertTrue( name1.equals( name2 ) );
    }


    @Test
    public void testAttributeComparisonIsCaseInSensitive() throws Exception
    {
        Name name1 = new LdapDN( "cn=HomeDir" );
        Name name2 = new LdapDN( "CN=HomeDir" );

        assertEquals( 0, name1.compareTo( name2 ) );
    }


    @Test
    public void testAttributeTypeComparisonIsCaseInsensitive() throws Exception
    {
        Name name1 = new LdapDN( "cn=HomeDir+cn=WorkDir" );
        Name name2 = new LdapDN( "cn=HomeDir+CN=WorkDir" );

        assertEquals( 0, name1.compareTo( name2 ) );
    }


    @Test
    public void testNameComparisonIsInsensitiveToAttributesOrder() throws Exception
    {

        Name name1 = new LdapDN( "cn=HomeDir+cn=WorkDir" );
        Name name2 = new LdapDN( "cn=WorkDir+cn=HomeDir" );

        assertEquals( 0, name1.compareTo( name2 ) );
    }


    @Test
    public void testNameComparisonIsInsensitiveToAttributesOrderFailure() throws Exception
    {

        Name name1 = new LdapDN( "cn= HomeDir+cn=Workdir" );
        Name name2 = new LdapDN( "cn = Work+cn=HomeDir" );

        assertEquals( 1, name1.compareTo( name2 ) );
    }


    /**
     * Test the encoding of a LdanDN
     */
    @Test
    public void testNameToBytes() throws Exception
    {
        LdapDN dn = new LdapDN( "cn = John, ou = People, OU = Marketing" );

        byte[] bytes = LdapDN.getBytes( dn );

        assertEquals( 30, LdapDN.getNbBytes( dn ) );
        assertEquals( "cn=John,ou=People,ou=Marketing", new String( bytes, "UTF-8" ) );
    }


    @Test
    public void testStringParser() throws Exception
    {

        String dn = StringTools.utf8ToString( new byte[]
            { 'C', 'N', ' ', '=', ' ', 'E', 'm', 'm', 'a', 'n', 'u', 'e', 'l', ' ', ' ', 'L', ( byte ) 0xc3,
                ( byte ) 0xa9, 'c', 'h', 'a', 'r', 'n', 'y' } );

        Name name = LdapDnParser.getNameParser().parse( dn );

        assertEquals( dn, ( ( LdapDN ) name ).getUpName() );
        assertEquals( "cn=Emmanuel  L\\C3\\A9charny", name.toString() );
    }


    /**
     * Class to test for void LdapName(String)
     *
     * @throws Exception
     *             if anything goes wrong.
     */
    @Test
    public void testLdapNameString() throws Exception
    {
        Name name = new LdapDN( "" );
        Name name50 = new LdapDN();
        assertEquals( name50, name );

        Name name0 = new LdapDN( "ou=Marketing,ou=East" );
        Name copy = new LdapDN( "ou=Marketing,ou=East" );
        Name name1 = new LdapDN( "cn=John,ou=Marketing,ou=East" );
        Name name2 = new LdapDN( "cn=HomeDir,cn=John,ou=Marketing,ou=East" );
        Name name3 = new LdapDN( "cn=HomeDir,cn=John,ou=Marketing,ou=West" );
        Name name4 = new LdapDN( "cn=Website,cn=John,ou=Marketing,ou=West" );
        Name name5 = new LdapDN( "cn=Airline,cn=John,ou=Marketing,ou=West" );

        assertTrue( name0.compareTo( copy ) == 0 );
        assertTrue( name0.compareTo( name1 ) < 0 );
        assertTrue( name0.compareTo( name2 ) < 0 );
        assertTrue( name1.compareTo( name2 ) < 0 );
        assertTrue( name2.compareTo( name1 ) > 0 );
        assertTrue( name2.compareTo( name0 ) > 0 );
        assertTrue( name2.compareTo( name3 ) < 0 );
        assertTrue( name2.compareTo( name4 ) < 0 );
        assertTrue( name3.compareTo( name4 ) < 0 );
        assertTrue( name3.compareTo( name5 ) > 0 );
        assertTrue( name4.compareTo( name5 ) > 0 );
        assertTrue( name2.compareTo( name5 ) < 0 );
    }


    /**
     * Class to test for void LdapName()
     */
    @Test
    public void testLdapName()
    {
        Name name = new LdapDN();
        assertTrue( name.toString().equals( "" ) );
    }


    /**
     * Class to test for void LdapName(List)
     */
    @Test
    public void testLdapNameList() throws InvalidNameException
    {
        List<String> list = new ArrayList<String>();
        list.add( "ou=People" );
        list.add( "dc=example" );
        list.add( "dc=com" );
        Name name = new LdapDN( list );
        assertTrue( name.toString().equals( "ou=People,dc=example,dc=com" ) );
    }


    /**
     * Class to test for void LdapName(Iterator)
     */
    @Test
    public void testLdapNameIterator() throws InvalidNameException
    {
        List<String> list = new ArrayList<String>();
        list.add( "ou=People" );
        list.add( "dc=example" );
        list.add( "dc=com" );
        Name name = new LdapDN( list.iterator() );
        assertTrue( name.toString().equals( "ou=People,dc=example,dc=com" ) );
    }


    /**
     * Class to test for Object clone()
     *
     * @throws Exception
     *             if anything goes wrong.
     */
    @Test
    public void testClone() throws Exception
    {
        String strName = "cn=HomeDir,cn=John,ou=Marketing,ou=East";
        Name name = new LdapDN( strName );
        assertEquals( name, name.clone() );
    }


    /**
     * Class to test for compareTo
     *
     * @throws Exception
     *             if anything goes wrong.
     */
    @Test
    public void testCompareTo() throws Exception
    {
        Name name0 = new LdapDN( "ou=Marketing,ou=East" );
        Name copy = new LdapDN( "ou=Marketing,ou=East" );
        Name name1 = new LdapDN( "cn=John,ou=Marketing,ou=East" );
        Name name2 = new LdapDN( "cn=HomeDir,cn=John,ou=Marketing,ou=East" );
        Name name3 = new LdapDN( "cn=HomeDir,cn=John,ou=Marketing,ou=West" );
        Name name4 = new LdapDN( "cn=Website,cn=John,ou=Marketing,ou=West" );
        Name name5 = new LdapDN( "cn=Airline,cn=John,ou=Marketing,ou=West" );

        assertTrue( name0.compareTo( copy ) == 0 );
        assertTrue( name0.compareTo( name1 ) < 0 );
        assertTrue( name0.compareTo( name2 ) < 0 );
        assertTrue( name1.compareTo( name2 ) < 0 );
        assertTrue( name2.compareTo( name1 ) > 0 );
        assertTrue( name2.compareTo( name0 ) > 0 );
        assertTrue( name2.compareTo( name3 ) < 0 );
        assertTrue( name2.compareTo( name4 ) < 0 );
        assertTrue( name3.compareTo( name4 ) < 0 );
        assertTrue( name3.compareTo( name5 ) > 0 );
        assertTrue( name4.compareTo( name5 ) > 0 );
        assertTrue( name2.compareTo( name5 ) < 0 );

        List<Name> list = new ArrayList<Name>();

        Comparator<Name> comparator = new Comparator<Name>()
        {
            public int compare( Name obj1, Name obj2 )
            {
                Name n1 = obj1;
                Name n2 = obj2;
                return n1.compareTo( n2 );
            }


            public boolean equals( Object obj )
            {
                return super.equals( obj );
            }


            /**
             * Compute the instance's hash code
             * @return the instance's hash code 
             */
            public int hashCode()
            {
                return super.hashCode();
            }
        };

        list.add( name0 );
        list.add( name1 );
        list.add( name2 );
        list.add( name3 );
        list.add( name4 );
        list.add( name5 );
        Collections.sort( list, comparator );

        assertEquals( name0, list.get( 0 ) );
        assertEquals( name1, list.get( 1 ) );
        assertEquals( name2, list.get( 2 ) );
        assertEquals( name5, list.get( 3 ) );
        assertEquals( name3, list.get( 4 ) );
        assertEquals( name4, list.get( 5 ) );
    }


    /**
     * Class to test for size
     *
     * @throws Exception
     *             if anything goes wrong.
     */
    @Test
    public void testSize() throws Exception
    {
        Name name0 = new LdapDN( "" );
        Name name1 = new LdapDN( "ou=East" );
        Name name2 = new LdapDN( "ou=Marketing,ou=East" );
        Name name3 = new LdapDN( "cn=John,ou=Marketing,ou=East" );
        Name name4 = new LdapDN( "cn=HomeDir,cn=John,ou=Marketing,ou=East" );
        Name name5 = new LdapDN( "cn=Website,cn=HomeDir,cn=John,ou=Marketing,ou=West" );
        Name name6 = new LdapDN( "cn=Airline,cn=Website,cn=HomeDir,cn=John,ou=Marketing,ou=West" );

        assertEquals( 0, name0.size() );
        assertEquals( 1, name1.size() );
        assertEquals( 2, name2.size() );
        assertEquals( 3, name3.size() );
        assertEquals( 4, name4.size() );
        assertEquals( 5, name5.size() );
        assertEquals( 6, name6.size() );
    }


    /**
     * Class to test for isEmpty
>>>>>>> 24aa11f9
     *
     * @throws Exception
     *             if anything goes wrong.
     */
    @Test
<<<<<<< HEAD
    public void testSize() throws Exception
=======
    public void testIsEmpty() throws Exception
>>>>>>> 24aa11f9
    {
        Name name0 = new LdapDN( "" );
        Name name1 = new LdapDN( "ou=East" );
        Name name2 = new LdapDN( "ou=Marketing,ou=East" );
        Name name3 = new LdapDN( "cn=John,ou=Marketing,ou=East" );
        Name name4 = new LdapDN( "cn=HomeDir,cn=John,ou=Marketing,ou=East" );
        Name name5 = new LdapDN( "cn=Website,cn=HomeDir,cn=John,ou=Marketing,ou=West" );
        Name name6 = new LdapDN( "cn=Airline,cn=Website,cn=HomeDir,cn=John,ou=Marketing,ou=West" );

<<<<<<< HEAD
        assertEquals( 0, name0.size() );
        assertEquals( 1, name1.size() );
        assertEquals( 2, name2.size() );
        assertEquals( 3, name3.size() );
        assertEquals( 4, name4.size() );
        assertEquals( 5, name5.size() );
        assertEquals( 6, name6.size() );
    }


    /**
     * Class to test for isEmpty
=======
        assertEquals( true, name0.isEmpty() );
        assertEquals( false, name1.isEmpty() );
        assertEquals( false, name2.isEmpty() );
        assertEquals( false, name3.isEmpty() );
        assertEquals( false, name4.isEmpty() );
        assertEquals( false, name5.isEmpty() );
        assertEquals( false, name6.isEmpty() );
    }


    /**
     * Class to test for getAll
>>>>>>> 24aa11f9
     *
     * @throws Exception
     *             if anything goes wrong.
     */
    @Test
<<<<<<< HEAD
    public void testIsEmpty() throws Exception
=======
    public void testGetAll() throws Exception
>>>>>>> 24aa11f9
    {
        Name name0 = new LdapDN( "" );
        Name name1 = new LdapDN( "ou=East" );
        Name name2 = new LdapDN( "ou=Marketing,ou=East" );
        Name name3 = new LdapDN( "cn=John,ou=Marketing,ou=East" );
        Name name4 = new LdapDN( "cn=HomeDir,cn=John,ou=Marketing,ou=East" );
        Name name5 = new LdapDN( "cn=Website,cn=HomeDir,cn=John,ou=Marketing,ou=West" );
        Name name6 = new LdapDN( "cn=Airline,cn=Website,cn=HomeDir,cn=John,ou=Marketing,ou=West" );
<<<<<<< HEAD

        assertEquals( true, name0.isEmpty() );
        assertEquals( false, name1.isEmpty() );
        assertEquals( false, name2.isEmpty() );
        assertEquals( false, name3.isEmpty() );
        assertEquals( false, name4.isEmpty() );
        assertEquals( false, name5.isEmpty() );
        assertEquals( false, name6.isEmpty() );
    }
=======
>>>>>>> 24aa11f9

        Enumeration<String> enum0 = name0.getAll();
        assertEquals( false, enum0.hasMoreElements() );

<<<<<<< HEAD
    /**
     * Class to test for getAll
     *
     * @throws Exception
     *             if anything goes wrong.
     */
    @Test
    public void testGetAll() throws Exception
    {
        Name name0 = new LdapDN( "" );
        Name name1 = new LdapDN( "ou=East" );
        Name name2 = new LdapDN( "ou=Marketing,ou=East" );
        Name name3 = new LdapDN( "cn=John,ou=Marketing,ou=East" );
        Name name4 = new LdapDN( "cn=HomeDir,cn=John,ou=Marketing,ou=East" );
        Name name5 = new LdapDN( "cn=Website,cn=HomeDir,cn=John,ou=Marketing,ou=West" );
        Name name6 = new LdapDN( "cn=Airline,cn=Website,cn=HomeDir,cn=John,ou=Marketing,ou=West" );

        Enumeration<String> enum0 = name0.getAll();
        assertEquals( false, enum0.hasMoreElements() );

        Enumeration<String> enum1 = name1.getAll();
        assertEquals( true, enum1.hasMoreElements() );

        for ( int i = 0; enum1.hasMoreElements(); i++ )
        {
            String element = ( String ) enum1.nextElement();

            if ( i == 0 )
            {
                assertEquals( "ou=East", element );
            }
        }

=======
        Enumeration<String> enum1 = name1.getAll();
        assertEquals( true, enum1.hasMoreElements() );

        for ( int i = 0; enum1.hasMoreElements(); i++ )
        {
            String element = ( String ) enum1.nextElement();

            if ( i == 0 )
            {
                assertEquals( "ou=East", element );
            }
        }

>>>>>>> 24aa11f9
        Enumeration<String> enum2 = name2.getAll();
        assertEquals( true, enum2.hasMoreElements() );

        for ( int i = 0; enum2.hasMoreElements(); i++ )
        {
            String element = ( String ) enum2.nextElement();

            if ( i == 0 )
            {
                assertEquals( "ou=East", element );
            }

            if ( i == 1 )
            {
                assertEquals( "ou=Marketing", element );
            }
        }

        Enumeration<String> enum3 = name3.getAll();
        assertEquals( true, enum3.hasMoreElements() );

        for ( int i = 0; enum3.hasMoreElements(); i++ )
        {
            String element = ( String ) enum3.nextElement();

            if ( i == 0 )
            {
                assertEquals( "ou=East", element );
            }

            if ( i == 1 )
            {
                assertEquals( "ou=Marketing", element );
            }

            if ( i == 2 )
            {
                assertEquals( "cn=John", element );
            }
        }

        Enumeration<String> enum4 = name4.getAll();
        assertEquals( true, enum4.hasMoreElements() );

        for ( int i = 0; enum4.hasMoreElements(); i++ )
        {
            String element = ( String ) enum4.nextElement();

            if ( i == 0 )
            {
                assertEquals( "ou=East", element );
            }

            if ( i == 1 )
            {
                assertEquals( "ou=Marketing", element );
            }

            if ( i == 2 )
            {
                assertEquals( "cn=John", element );
            }

            if ( i == 3 )
            {
                assertEquals( "cn=HomeDir", element );
            }
        }

        Enumeration<String> enum5 = name5.getAll();
        assertEquals( true, enum5.hasMoreElements() );

        for ( int i = 0; enum5.hasMoreElements(); i++ )
        {
            String element = ( String ) enum5.nextElement();

            if ( i == 0 )
            {
                assertEquals( "ou=West", element );
            }

            if ( i == 1 )
            {
                assertEquals( "ou=Marketing", element );
            }

            if ( i == 2 )
            {
                assertEquals( "cn=John", element );
            }

            if ( i == 3 )
            {
                assertEquals( "cn=HomeDir", element );
            }

            if ( i == 4 )
            {
                assertEquals( "cn=Website", element );
            }
        }

        Enumeration<String> enum6 = name6.getAll();
        assertEquals( true, enum6.hasMoreElements() );

        for ( int i = 0; enum6.hasMoreElements(); i++ )
        {
            String element = ( String ) enum6.nextElement();

            if ( i == 0 )
            {
                assertEquals( "ou=West", element );
            }

            if ( i == 1 )
            {
                assertEquals( "ou=Marketing", element );
            }

            if ( i == 2 )
            {
                assertEquals( "cn=John", element );
            }

            if ( i == 3 )
            {
                assertEquals( "cn=HomeDir", element );
            }

            if ( i == 4 )
            {
                assertEquals( "cn=Website", element );
            }

            if ( i == 5 )
            {
                assertEquals( "cn=Airline", element );
            }
        }
    }


    /**
     * Class to test for getAllRdn
     *
     * @throws Exception
     *             if anything goes wrong.
     */
    @Test
    public void testGetAllRdn() throws Exception
    {
        LdapDN name = new LdapDN( "cn=Airline,cn=Website,cn=HomeDir,cn=John,ou=Marketing,ou=West" );

        Enumeration<Rdn> rdns = name.getAllRdn();
        assertEquals( true, rdns.hasMoreElements() );

        for ( int i = 0; rdns.hasMoreElements(); i++ )
        {
            Rdn element = ( Rdn ) rdns.nextElement();

            if ( i == 0 )
            {
                assertEquals( "ou=West", element.toString() );
            }

            if ( i == 1 )
            {
                assertEquals( "ou=Marketing", element.toString() );
            }

            if ( i == 2 )
            {
                assertEquals( "cn=John", element.toString() );
            }

            if ( i == 3 )
            {
                assertEquals( "cn=HomeDir", element.toString() );
            }

            if ( i == 4 )
            {
                assertEquals( "cn=Website", element.toString() );
            }

            if ( i == 5 )
            {
                assertEquals( "cn=Airline", element.toString() );
            }
        }
    }


    /**
     * Class to test for get
     *
     * @throws Exception
     *             anything goes wrong
     */
    @Test
    public void testGet() throws Exception
    {
        Name name = new LdapDN( "cn=HomeDir,cn=John,ou=Marketing,ou=East" );
        assertEquals( "cn=HomeDir", name.get( 3 ) );
        assertEquals( "cn=John", name.get( 2 ) );
        assertEquals( "ou=Marketing", name.get( 1 ) );
        assertEquals( "ou=East", name.get( 0 ) );
    }


    /**
     * Class to test for getSuffix
     *
     * @throws Exception
     *             anything goes wrong
     */
    @Test
    public void testGetXSuffix() throws Exception
    {
        Name name = new LdapDN( "cn=HomeDir,cn=John,ou=Marketing,ou=East" );
        assertEquals( "", name.getSuffix( 4 ).toString() );
        assertEquals( "cn=HomeDir", name.getSuffix( 3 ).toString() );
        assertEquals( "cn=HomeDir,cn=John", name.getSuffix( 2 ).toString() );
        assertEquals( "cn=HomeDir,cn=John,ou=Marketing", name.getSuffix( 1 ).toString() );
        assertEquals( "cn=HomeDir,cn=John,ou=Marketing,ou=East", name.getSuffix( 0 ).toString() );
    }


    /**
     * Class to test for getPrefix
     *
     * @throws Exception
     *             anything goes wrong
     */
    @Test
    public void testGetPrefix() throws Exception
    {
        Name name = new LdapDN( "cn=HomeDir,cn=John,ou=Marketing,ou=East" );

        assertEquals( "cn=HomeDir,cn=John,ou=Marketing,ou=East", name.getPrefix( 4 ).toString() );
        assertEquals( "cn=John,ou=Marketing,ou=East", name.getPrefix( 3 ).toString() );
        assertEquals( "ou=Marketing,ou=East", name.getPrefix( 2 ).toString() );
        assertEquals( "ou=East", name.getPrefix( 1 ).toString() );
        assertEquals( "", name.getPrefix( 0 ).toString() );
    }


    /**
     * Class to test for startsWith
     *
     * @throws Exception
     *             anything goes wrong
     */
    @Test
    public void testStartsWith() throws Exception
    {
        Name name0 = new LdapDN( "cn=HomeDir,cn=John,ou=Marketing,ou=East" );
        Name name1 = new LdapDN( "cn=HomeDir,cn=John,ou=Marketing,ou=East" );
        Name name2 = new LdapDN( "cn=John,ou=Marketing,ou=East" );
        Name name3 = new LdapDN( "ou=Marketing,ou=East" );
        Name name4 = new LdapDN( "ou=East" );
        Name name5 = new LdapDN( "" );

        Name name6 = new LdapDN( "cn=HomeDir" );
        Name name7 = new LdapDN( "cn=HomeDir,cn=John" );
        Name name8 = new LdapDN( "cn=HomeDir,cn=John,ou=Marketing" );

        assertTrue( name0.startsWith( name1 ) );
        assertTrue( name0.startsWith( name2 ) );
        assertTrue( name0.startsWith( name3 ) );
        assertTrue( name0.startsWith( name4 ) );
        assertTrue( name0.startsWith( name5 ) );

        assertTrue( !name0.startsWith( name6 ) );
        assertTrue( !name0.startsWith( name7 ) );
        assertTrue( !name0.startsWith( name8 ) );
    }


    /**
     * Class to test for endsWith
     *
     * @throws Exception
     *             anything goes wrong
     */
    @Test
    public void testEndsWith() throws Exception
    {
        Name name0 = new LdapDN( "cn=HomeDir,cn=John,ou=Marketing,ou=East" );
        Name name1 = new LdapDN( "cn=HomeDir,cn=John,ou=Marketing,ou=East" );
        Name name2 = new LdapDN( "cn=John,ou=Marketing,ou=East" );
        Name name3 = new LdapDN( "ou=Marketing,ou=East" );
        Name name4 = new LdapDN( "ou=East" );
        Name name5 = new LdapDN( "" );

        Name name6 = new LdapDN( "cn=HomeDir" );
        Name name7 = new LdapDN( "cn=HomeDir,cn=John" );
        Name name8 = new LdapDN( "cn=HomeDir,cn=John,ou=Marketing" );

        assertTrue( name0.endsWith( name1 ) );
        assertTrue( !name0.endsWith( name2 ) );
        assertTrue( !name0.endsWith( name3 ) );
        assertTrue( !name0.endsWith( name4 ) );
        assertTrue( name0.endsWith( name5 ) );

        assertTrue( name0.endsWith( name6 ) );
        assertTrue( name0.endsWith( name7 ) );
        assertTrue( name0.endsWith( name8 ) );
    }


    /**
     * Class to test for Name addAll(Name)
     *
     * @throws Exception
     *             when anything goes wrong
     */
    @Test
    public void testAddAllName0() throws Exception
    {
        Name name = new LdapDN();
        Name name0 = new LdapDN( "cn=HomeDir,cn=John,ou=Marketing,ou=East" );
        assertTrue( name0.equals( name.addAll( name0 ) ) );
    }


    /**
     * Class to test for Name addAll(Name)
     *
     * @throws Exception
     *             when anything goes wrong
     */
    @Test
    public void testAddAllNameExisting0() throws Exception
    {
        Name name1 = new LdapDN( "ou=Marketing,ou=East" );
        Name name2 = new LdapDN( "cn=HomeDir,cn=John" );
        Name nameAdded = new LdapDN( "cn=HomeDir,cn=John, ou=Marketing,ou=East" );
        assertTrue( nameAdded.equals( name1.addAll( name2 ) ) );
    }


    /**
     * Class to test for Name addAll(Name)
     *
     * @throws Exception
     *             when anything goes wrong
     */
    @Test
    public void testAddAllName1() throws Exception
    {
        Name name = new LdapDN();
        Name name0 = new LdapDN( "ou=Marketing,ou=East" );
        Name name1 = new LdapDN( "cn=HomeDir,cn=John" );
        Name name2 = new LdapDN( "cn=HomeDir,cn=John,ou=Marketing,ou=East" );

        assertTrue( name0.equals( name.addAll( name0 ) ) );
        assertTrue( name2.equals( name.addAll( name1 ) ) );
    }


    /**
     * Class to test for Name addAll(int, Name)
     *
     * @throws Exception
     *             when something goes wrong
     */
    @Test
    public void testAddAllintName0() throws Exception
    {
        Name name = new LdapDN();
        Name name0 = new LdapDN( "ou=Marketing,ou=East" );
        Name name1 = new LdapDN( "cn=HomeDir,cn=John" );
        Name name2 = new LdapDN( "cn=HomeDir,cn=John,ou=Marketing,ou=East" );

        assertTrue( name0.equals( name.addAll( name0 ) ) );
        assertTrue( name2.equals( name.addAll( 2, name1 ) ) );
    }


    /**
     * Class to test for Name addAll(int, Name)
     *
     * @throws Exception
     *             when something goes wrong
     */
    @Test
    public void testAddAllintName1() throws Exception
    {
        Name name = new LdapDN();
        Name name0 = new LdapDN( "cn=HomeDir,ou=Marketing,ou=East" );
        Name name1 = new LdapDN( "cn=John" );
        Name name2 = new LdapDN( "cn=HomeDir,cn=John,ou=Marketing,ou=East" );

        assertTrue( name0.equals( name.addAll( name0 ) ) );
        assertTrue( name2.equals( name.addAll( 2, name1 ) ) );

        Name name3 = new LdapDN( "cn=Airport" );
        Name name4 = new LdapDN( "cn=Airport,cn=HomeDir,cn=John,ou=Marketing,ou=East" );

        assertTrue( name4.equals( name.addAll( 4, name3 ) ) );

        Name name5 = new LdapDN( "cn=ABC123" );
        Name name6 = new LdapDN( "cn=Airport,cn=HomeDir,cn=ABC123,cn=John,ou=Marketing,ou=East" );

        assertTrue( name6.equals( name.addAll( 3, name5 ) ) );
    }


    /**
     * Class to test for Name add(String)
     *
     * @throws Exception
     *             when something goes wrong
     */
    @Test
    public void testAddString() throws Exception
    {
        Name name = new LdapDN();
        assertEquals( name, new LdapDN( "" ) );

        Name name4 = new LdapDN( "ou=East" );
        name.add( "ou=East" );
        assertEquals( name4, name );

        Name name3 = new LdapDN( "ou=Marketing,ou=East" );
        name.add( "ou=Marketing" );
        assertEquals( name3, name );

        Name name2 = new LdapDN( "cn=John,ou=Marketing,ou=East" );
        name.add( "cn=John" );
        assertEquals( name2, name );

        Name name0 = new LdapDN( "cn=HomeDir,cn=John,ou=Marketing,ou=East" );
        name.add( "cn=HomeDir" );
        assertEquals( name0, name );
    }


    /**
     * Class to test for Name add(int, String)
     *
     * @throws Exception
     *             if anything goes wrong
     */
    @Test
    public void testAddintString() throws Exception
    {
        Name name = new LdapDN();
        assertEquals( name, new LdapDN( "" ) );

        Name name4 = new LdapDN( "ou=East" );
        name.add( "ou=East" );
        assertEquals( name4, name );

        Name name3 = new LdapDN( "ou=Marketing,ou=East" );
        name.add( 1, "ou=Marketing" );
        assertEquals( name3, name );

        Name name2 = new LdapDN( "cn=John,ou=Marketing,ou=East" );
        name.add( 2, "cn=John" );
        assertEquals( name2, name );

        Name name0 = new LdapDN( "cn=HomeDir,cn=John,ou=Marketing,ou=East" );
        name.add( 3, "cn=HomeDir" );
        assertEquals( name0, name );

        Name name5 = new LdapDN( "cn=HomeDir,cn=John,ou=Marketing,ou=East,o=LL " + "Bean Inc." );
        name.add( 0, "o=LL Bean Inc." );
        assertEquals( name5, name );

        Name name6 = new LdapDN( "cn=HomeDir,cn=John,ou=Marketing,ou=East,c=US,o=LL " + "Bean Inc." );
        name.add( 1, "c=US" );
        assertEquals( name6, name );

        Name name7 = new LdapDN( "cn=HomeDir,cn=John,ou=Advertising,ou=Marketing," + "ou=East,c=US,o=LL " + "Bean Inc." );
        name.add( 4, "ou=Advertising" );
        assertEquals( name7, name );
    }


    /**
     * Class to test for remove
     *
     * @throws Exception
     *             if anything goes wrong
     */
    @Test
    public void testRemove() throws Exception
    {
        Name name = new LdapDN();
        assertEquals( new LdapDN( "" ), name );

        Name name3 = new LdapDN( "ou=Marketing" );
        name.add( "ou=East" );
        name.add( 1, "ou=Marketing" );
        name.remove( 0 );
        assertEquals( name3, name );

        Name name2 = new LdapDN( "cn=HomeDir,ou=Marketing,ou=East" );
        name.add( 0, "ou=East" );
        name.add( 2, "cn=John" );
        name.add( "cn=HomeDir" );
        name.remove( 2 );
        assertEquals( name2, name );

        name.remove( 1 );
        Name name1 = new LdapDN( "cn=HomeDir,ou=East" );
        assertEquals( name1, name );

        name.remove( 1 );
        Name name0 = new LdapDN( "ou=East" );
        assertEquals( name0, name );

        name.remove( 0 );
        assertEquals( new LdapDN( "" ), name );
    }


    /**
     * Class to test for String toString()
     *
     * @throws Exception
     *             if anything goes wrong
     */
    @Test
    public void testToString() throws Exception
    {
        Name name = new LdapDN();
        assertEquals( "", name.toString() );

        name.add( "ou=East" );
        assertEquals( "ou=East", name.toString() );

        name.add( 1, "ou=Marketing" );
        assertEquals( "ou=Marketing,ou=East", name.toString() );

        name.add( "cn=John" );
        assertEquals( "cn=John,ou=Marketing,ou=East", name.toString() );

        name.add( "cn=HomeDir" );
        assertEquals( "cn=HomeDir,cn=John,ou=Marketing,ou=East", name.toString() );
    }


    /**
     * Class to test for boolean equals(Object)
     *
     * @throws Exception
     *             if anything goes wrong
     */
    @Test
    public void testEqualsObject() throws Exception
    {
        assertTrue( new LdapDN( "ou=People" ).equals( new LdapDN( "ou=People" ) ) );

        assertTrue( !new LdapDN( "ou=People,dc=example,dc=com" ).equals( new LdapDN( "ou=People" ) ) );
        assertTrue( !new LdapDN( "ou=people" ).equals( new LdapDN( "ou=People" ) ) );
        assertTrue( !new LdapDN( "ou=Groups" ).equals( new LdapDN( "ou=People" ) ) );
    }


    @Test
    public void testNameFrenchChars() throws Exception
    {
        String cn = new String( new byte[]
            { 'c', 'n', '=', 0x4A, ( byte ) 0xC3, ( byte ) 0xA9, 0x72, ( byte ) 0xC3, ( byte ) 0xB4, 0x6D, 0x65 },
            "UTF-8" );

        Name name = new LdapDN( cn );

        assertEquals( "cn=J\\C3\\A9r\\C3\\B4me", name.toString() );
    }


    @Test
    public void testNameGermanChars() throws Exception
    {
        String cn = new String( new byte[]
            { 'c', 'n', '=', ( byte ) 0xC3, ( byte ) 0x84, ( byte ) 0xC3, ( byte ) 0x96, ( byte ) 0xC3, ( byte ) 0x9C,
                ( byte ) 0xC3, ( byte ) 0x9F, ( byte ) 0xC3, ( byte ) 0xA4, ( byte ) 0xC3, ( byte ) 0xB6,
                ( byte ) 0xC3, ( byte ) 0xBC }, "UTF-8" );

        Name name = new LdapDN( cn );

        assertEquals( "cn=\\C3\\84\\C3\\96\\C3\\9C\\C3\\9F\\C3\\A4\\C3\\B6\\C3\\BC", name.toString() );
    }


    @Test
    public void testNameTurkishChars() throws Exception
    {
        String cn = new String( new byte[]
            { 'c', 'n', '=', ( byte ) 0xC4, ( byte ) 0xB0, ( byte ) 0xC4, ( byte ) 0xB1, ( byte ) 0xC5, ( byte ) 0x9E,
                ( byte ) 0xC5, ( byte ) 0x9F, ( byte ) 0xC3, ( byte ) 0x96, ( byte ) 0xC3, ( byte ) 0xB6,
                ( byte ) 0xC3, ( byte ) 0x9C, ( byte ) 0xC3, ( byte ) 0xBC, ( byte ) 0xC4, ( byte ) 0x9E,
                ( byte ) 0xC4, ( byte ) 0x9F }, "UTF-8" );

        Name name = new LdapDN( cn );

        assertEquals( "cn=\\C4\\B0\\C4\\B1\\C5\\9E\\C5\\9F\\C3\\96\\C3\\B6\\C3\\9C\\C3\\BC\\C4\\9E\\C4\\9F", name
            .toString() );
    }


    /**
     * Class to test for toOid( Name, Map)
     */
    @Test
    public void testLdapNameToName() throws Exception
    {
        List<String> list = new ArrayList<String>();
        list.add( "ou= Some   People   " );
        list.add( "dc = eXample" );
        list.add( "dc= cOm" );
        LdapDN name = new LdapDN( list.iterator() );

        assertTrue( name.getUpName().equals( "ou= Some   People   ,dc = eXample,dc= cOm" ) );

        Name result = LdapDN.normalize( name, oids );

        assertTrue( result.toString().equals( "ou=some people,dc=example,dc=com" ) );
    }


    @Test
    public void testRdnGetTypeUpName() throws Exception
    {
        List<String> list = new ArrayList<String>();
        list.add( "ou= Some   People   " );
        list.add( "dc = eXample" );
        list.add( "dc= cOm" );
        LdapDN name = new LdapDN( list.iterator() );

        assertTrue( name.getUpName().equals( "ou= Some   People   ,dc = eXample,dc= cOm" ) );

        Rdn rdn = name.getRdn();

        assertEquals( "ou= Some   People   ", rdn.getUpName() );
        assertEquals( "ou", rdn.getNormType() );
        assertEquals( "ou", rdn.getUpType() );

        LdapDN result = LdapDN.normalize( name, oidOids );

        assertTrue( result.getNormName().equals(
            "2.5.4.11=some people,0.9.2342.19200300.100.1.25=example,0.9.2342.19200300.100.1.25=com" ) );
        assertTrue( name.getUpName().equals( "ou= Some   People   ,dc = eXample,dc= cOm" ) );

        Rdn rdn2 = result.getRdn();

        assertEquals( "ou= Some   People   ", rdn2.getUpName() );
        assertEquals( "2.5.4.11", rdn2.getNormType() );
        assertEquals( "ou", rdn2.getUpType() );
    }


    /**
     * Class to test for toOid( Name, Map) with a NULL dn
     */
    @Test
    public void testLdapNameToNameEmpty() throws Exception
    {
        LdapDN name = new LdapDN();

        Name result = LdapDN.normalize( name, oids );
        assertTrue( result.toString().equals( "" ) );
    }


    /**
     * Class to test for toOid( Name, Map) with a multiple NameComponent
     */
    @Test
    public void testLdapNameToNameMultiNC() throws Exception
    {
        LdapDN name = new LdapDN(
            "2.5.4.11= Some   People   + 0.9.2342.19200300.100.1.25=  And   Some anImAls,0.9.2342.19200300.100.1.25 = eXample,dc= cOm" );

        Name result = LdapDN.normalize( name, oidOids );

        assertEquals(
            result.toString(),
            "0.9.2342.19200300.100.1.25=and some animals+2.5.4.11=some people,0.9.2342.19200300.100.1.25=example,0.9.2342.19200300.100.1.25=com" );
        assertTrue( ( ( LdapDN ) result )
            .getUpName()
            .equals(
                "2.5.4.11= Some   People   + 0.9.2342.19200300.100.1.25=  And   Some anImAls,0.9.2342.19200300.100.1.25 = eXample,dc= cOm" ) );
    }


    /**
     * Class to test for toOid( Name, Map) with a multiple NameComponent
     */
    @Test
    public void testLdapNameToNameAliasMultiNC() throws Exception
    {
        LdapDN name = new LdapDN(
            "2.5.4.11= Some   People   + domainComponent=  And   Some anImAls,DomainComponent = eXample,0.9.2342.19200300.100.1.25= cOm" );

        LdapDN result = LdapDN.normalize( name, oidOids );

        assertTrue( result
            .toString()
            .equals(
                "0.9.2342.19200300.100.1.25=and some animals+2.5.4.11=some people,0.9.2342.19200300.100.1.25=example,0.9.2342.19200300.100.1.25=com" ) );
        assertTrue( result
            .getUpName()
            .equals(
                "2.5.4.11= Some   People   + domainComponent=  And   Some anImAls,DomainComponent = eXample,0.9.2342.19200300.100.1.25= cOm" ) );
    }


    /**
     * Class to test for hashCode().
     */
    @Test
    public void testLdapNameHashCode() throws Exception
    {
        Name name1 = LdapDN
            .normalize(
                "2.5.4.11= Some   People   + domainComponent=  And   Some anImAls,DomainComponent = eXample,0.9.2342.19200300.100.1.25= cOm",
                oids );

        Name name2 = LdapDN
            .normalize(
                "2.5.4.11=some people+domainComponent=and some animals,DomainComponent=example,0.9.2342.19200300.100.1.25=com",
                oids );

        assertEquals( name1.hashCode(), name2.hashCode() );
    }


    /**
     * Test for DIRSERVER-191
     */
    @Test
    public void testName() throws NamingException
    {
        Name jName = new javax.naming.ldap.LdapName( "cn=four,cn=three,cn=two,cn=one" );
        Name aName = new LdapDN( "cn=four,cn=three,cn=two,cn=one" );
        assertEquals( jName.toString(), "cn=four,cn=three,cn=two,cn=one" );
        assertEquals( aName.toString(), "cn=four,cn=three,cn=two,cn=one" );
        assertEquals( jName.toString(), aName.toString() );
    }


    /**
     * Test for DIRSERVER-191
     */
    @Test
    public void testGetPrefixName() throws NamingException
    {
        Name jName = new LdapName( "cn=four,cn=three,cn=two,cn=one" );
        Name aName = new LdapDN( "cn=four,cn=three,cn=two,cn=one" );

        assertEquals( jName.getPrefix( 0 ).toString(), aName.getPrefix( 0 ).toString() );
        assertEquals( jName.getPrefix( 1 ).toString(), aName.getPrefix( 1 ).toString() );
        assertEquals( jName.getPrefix( 2 ).toString(), aName.getPrefix( 2 ).toString() );
        assertEquals( jName.getPrefix( 3 ).toString(), aName.getPrefix( 3 ).toString() );
        assertEquals( jName.getPrefix( 4 ).toString(), aName.getPrefix( 4 ).toString() );
    }


    /**
     * Test for DIRSERVER-191
     */
    @Test
    public void testGetSuffix() throws NamingException
    {
        Name jName = new LdapName( "cn=four,cn=three,cn=two,cn=one" );
        Name aName = new LdapDN( "cn=four,cn=three,cn=two,cn=one" );

        assertEquals( jName.getSuffix( 0 ).toString(), aName.getSuffix( 0 ).toString() );
        assertEquals( jName.getSuffix( 1 ).toString(), aName.getSuffix( 1 ).toString() );
        assertEquals( jName.getSuffix( 2 ).toString(), aName.getSuffix( 2 ).toString() );
        assertEquals( jName.getSuffix( 3 ).toString(), aName.getSuffix( 3 ).toString() );
        assertEquals( jName.getSuffix( 4 ).toString(), aName.getSuffix( 4 ).toString() );
    }


    /**
     * Test for DIRSERVER-191
     */
    @Test
    public void testAddStringName() throws NamingException
    {
        Name jName = new LdapName( "cn=four,cn=three,cn=two,cn=one" );
        Name aName = new LdapDN( "cn=four,cn=three,cn=two,cn=one" );

        assertSame( jName, jName.add( "cn=five" ) );
        assertSame( aName, aName.add( "cn=five" ) );
        assertEquals( jName.toString(), aName.toString() );
    }


    /**
     * Test for DIRSERVER-191
     */
    @Test
    public void testAddIntString() throws NamingException
    {
        Name jName = new LdapName( "cn=four,cn=three,cn=two,cn=one" );
        Name aName = new LdapDN( "cn=four,cn=three,cn=two,cn=one" );

        assertSame( jName, jName.add( 0, "cn=zero" ) );
        assertSame( aName, aName.add( 0, "cn=zero" ) );
        assertEquals( jName.toString(), aName.toString() );

        assertSame( jName, jName.add( 2, "cn=one.5" ) );
        assertSame( aName, aName.add( 2, "cn=one.5" ) );
        assertEquals( jName.toString(), aName.toString() );

        assertSame( jName, jName.add( jName.size(), "cn=five" ) );
        assertSame( aName, aName.add( aName.size(), "cn=five" ) );
        assertEquals( jName.toString(), aName.toString() );
    }


    /**
     * Test for DIRSERVER-191
     */
    @Test
    public void testAddAllName() throws NamingException
    {
        Name jName = new LdapName( "cn=four,cn=three,cn=two,cn=one" );
        Name aName = new LdapDN( "cn=four,cn=three,cn=two,cn=one" );

        assertSame( jName, jName.addAll( new LdapName( "cn=seven,cn=six" ) ) );
        assertSame( aName, aName.addAll( new LdapDN( "cn=seven,cn=six" ) ) );
        assertEquals( jName.toString(), aName.toString() );
    }


    /**
     * Test for DIRSERVER-191
     */
    @Test
    public void testAddAllIntName() throws NamingException
    {
        Name jName = new LdapName( "cn=four,cn=three,cn=two,cn=one" );
        Name aName = new LdapDN( "cn=four,cn=three,cn=two,cn=one" );

        assertSame( jName, jName.addAll( 0, new LdapName( "cn=zero,cn=zero.5" ) ) );
        assertSame( aName, aName.addAll( 0, new LdapDN( "cn=zero,cn=zero.5" ) ) );
        assertEquals( jName.toString(), aName.toString() );

        assertSame( jName, jName.addAll( 2, new LdapName( "cn=zero,cn=zero.5" ) ) );
        assertSame( aName, aName.addAll( 2, new LdapDN( "cn=zero,cn=zero.5" ) ) );
        assertEquals( jName.toString(), aName.toString() );

        assertSame( jName, jName.addAll( jName.size(), new LdapName( "cn=zero,cn=zero.5" ) ) );
        assertSame( aName, aName.addAll( aName.size(), new LdapDN( "cn=zero,cn=zero.5" ) ) );
        assertEquals( jName.toString(), aName.toString() );
    }


    /**
     * Test for DIRSERVER-191
     */
    @Test
    public void testStartsWithName() throws NamingException
    {
        Name jName = new LdapName( "cn=four,cn=three,cn=two,cn=one" );
        Name aName = new LdapDN( "cn=four,cn=three,cn=two,cn=one" );

        assertEquals( jName.startsWith( new LdapName( "cn=seven,cn=six,cn=five" ) ), aName.startsWith( new LdapDN(
            "cn=seven,cn=six,cn=five" ) ) );
        assertEquals( jName.startsWith( new LdapName( "cn=three,cn=two,cn=one" ) ), aName.startsWith( new LdapDN(
            "cn=three,cn=two,cn=one" ) ) );
    }


    /**
     * Test for DIRSERVER-191
     */
    @Test
    public void testEndsWithName() throws NamingException
    {
        Name jName = new LdapName( "cn=four,cn=three,cn=two,cn=one" );
        Name aName = new LdapDN( "cn=four,cn=three,cn=two,cn=one" );

        assertEquals( jName.endsWith( new LdapName( "cn=seven,cn=six,cn=five" ) ), aName.endsWith( new LdapDN(
            "cn=seven,cn=six,cn=five" ) ) );
        assertEquals( jName.endsWith( new LdapName( "cn=three,cn=two,cn=one" ) ), aName.endsWith( new LdapDN(
            "cn=three,cn=two,cn=one" ) ) );
    }


    /**
     * Test for DIRSERVER-191
     */
    @Test
    public void testRemoveName() throws NamingException
    {
        Name jName = new LdapName( "cn=four,cn=three,cn=two,cn=one" );
        Name aName = new LdapDN( "cn=four,cn=three,cn=two,cn=one" );

        assertEquals( jName.remove( 0 ).toString(), aName.remove( 0 ).toString() );
        assertEquals( jName.toString(), aName.toString() );

        assertEquals( jName.remove( jName.size() - 1 ).toString(), aName.remove( aName.size() - 1 ).toString() );
        assertEquals( jName.toString(), aName.toString() );
    }


    /**
     * Test for DIRSERVER-191
     */
    @Test
    public void testGetAllName() throws NamingException
    {
        Name jName = new LdapName( "cn=four,cn=three,cn=two,cn=one" );
        Name aName = new LdapDN( "cn=four,cn=three,cn=two,cn=one" );

        Enumeration<String> j = jName.getAll();
        Enumeration<String> a = aName.getAll();
        while ( j.hasMoreElements() )
        {
            assertTrue( j.hasMoreElements() );
            assertEquals( j.nextElement(), a.nextElement() );
        }
    }


    /**
     * Test for DIRSERVER-642
     * @throws NamingException
     */
    @Test
    public void testDoubleQuoteInNameDIRSERVER_642() throws NamingException
    {
        Name name1 = new LdapDN( "cn=\"Kylie Minogue\",dc=example,dc=com" );
        Name name2 = new LdapName( "cn=\"Kylie Minogue\",dc=example,dc=com" );

        Enumeration<String> j = name1.getAll();
        Enumeration<String> a = name2.getAll();

        while ( j.hasMoreElements() )
        {
            assertTrue( j.hasMoreElements() );
            assertEquals( j.nextElement(), a.nextElement() );
        }
    }


    /**
     * Test for DIRSERVER-642
     * @throws NamingException
     */
    @Test
    public void testDoubleQuoteInNameDIRSERVER_642_1() throws NamingException
    {
        LdapDN dn = new LdapDN( "cn=\" Kylie Minogue \",dc=example,dc=com" );

        assertEquals( "cn=\" Kylie Minogue \",dc=example,dc=com", dn.getUpName() );
        assertEquals( "cn=\\ Kylie Minogue\\ ,dc=example,dc=com", dn.toString() );
    }


    /**
     * Test for DIRSTUDIO-250
     * @throws NamingException
     */
    @Test
    public void testDoubleQuoteWithSpecialCharsInNameDIRSERVER_250() throws NamingException
    {
        LdapDN dn = new LdapDN( "a=\"b,c\"" );

        assertEquals( "a=\"b,c\"", dn.getUpName() );
        assertEquals( "a=b\\,c", dn.toString() );
    }


    /**
     * Test for DIRSERVER-184
     * @throws NamingException
     */
    @Test
    public void testLeadingAndTrailingSpacesDIRSERVER_184() throws NamingException
    {
        LdapDN name = new LdapDN( "dn= \\ four spaces leading and 3 trailing \\  " );

        assertEquals( "dn=\\ four spaces leading and 3 trailing \\ ", name.toString() );
        assertEquals( "dn= \\ four spaces leading and 3 trailing \\  ", name.getUpName() );
    }


    /**
     * Test for DIRSERVER-184
     * @throws NamingException
     */
    @Test
    public void testDIRSERVER_184_1()
    {
        try
        {
            new LdapDN( "dn=middle\\ spaces" );
        }
        catch ( InvalidNameException ine )
        {
            assertTrue( true );
        }
    }


    /**
     * Test for DIRSERVER-184
     * @throws NamingException
     */
    @Test
    public void testDIRSERVER_184_2()
    {
        try
        {
            new LdapDN( "dn=# a leading pound" );
        }
        catch ( InvalidNameException ine )
        {
            assertTrue( true );
        }
    }


    /**
     * Test for DIRSERVER-184
     * @throws NamingException
     */
    @Test
    public void testDIRSERVER_184_3() throws NamingException
    {
        LdapDN name = new LdapDN( "dn=\\# a leading pound" );

        assertEquals( "dn=\\# a leading pound", name.toString() );
        assertEquals( "dn=\\# a leading pound", name.getUpName() );
    }


    /**
     * Test for DIRSERVER-184
     * @throws NamingException
     */
    @Test
    public void testDIRSERVER_184_4() throws NamingException
    {
        LdapDN name = new LdapDN( "dn=a middle \\# pound" );

        assertEquals( "dn=a middle # pound", name.toString() );
        assertEquals( "dn=a middle \\# pound", name.getUpName() );
    }


    /**
     * Test for DIRSERVER-184
     * @throws NamingException
     */
    @Test
    public void testDIRSERVER_184_5() throws NamingException
    {
        LdapDN name = new LdapDN( "dn=a trailing pound \\#" );

        assertEquals( "dn=a trailing pound #", name.toString() );
        assertEquals( "dn=a trailing pound \\#", name.getUpName() );
    }


    /**
     * Test for DIRSERVER-184
     * @throws NamingException
     */
    @Test
    public void testDIRSERVER_184_6()
    {
        try
        {
            new LdapDN( "dn=a middle # pound" );
        }
        catch ( InvalidNameException ine )
        {
            assertTrue( true );
        }
    }


    /**
     * Test for DIRSERVER-184
     * @throws NamingException
     */
    @Test
    public void testDIRSERVER_184_7()
    {
        try
        {
            new LdapDN( "dn=a trailing pound #" );
        }
        catch ( InvalidNameException ine )
        {
            assertTrue( true );
        }
    }


    @Test
    public void testDIRSERVER_631_1() throws NamingException
    {
        LdapDN name = new LdapDN( "cn=Bush\\, Kate,dc=example,dc=com" );

        assertEquals( "cn=Bush\\, Kate,dc=example,dc=com", name.toString() );
        assertEquals( "cn=Bush\\, Kate,dc=example,dc=com", name.getUpName() );

    }


    /**
     * Added a test to check the parsing of a DN with more than one RDN
     * which are OIDs, and with one RDN which has more than one atav.
     * @throws NamingException
     */
    @Test
    public void testDNWithMultiOidsRDN() throws NamingException
    {
        LdapDN name = new LdapDN(
            "0.9.2342.19200300.100.1.1=00123456789+2.5.4.3=pablo picasso,2.5.4.11=search,2.5.4.10=imc,2.5.4.6=us" );
        assertEquals(
            "0.9.2342.19200300.100.1.1=00123456789+2.5.4.3=pablo picasso,2.5.4.11=search,2.5.4.10=imc,2.5.4.6=us", name
                .toString() );
        assertEquals(
            "0.9.2342.19200300.100.1.1=00123456789+2.5.4.3=pablo picasso,2.5.4.11=search,2.5.4.10=imc,2.5.4.6=us", name
                .getUpName() );
    }


    @Test
    public void testNameAddAll() throws NamingException
    {
        Properties props = new Properties();
        props.setProperty( "jndi.syntax.direction", "right_to_left" );
        props.setProperty( "jndi.syntax.separator", "," );
        props.setProperty( "jndi.syntax.ignorecase", "true" );
        props.setProperty( "jndi.syntax.trimblanks", "true" );

        Name dn = new CompoundName( "cn=blah,dc=example,dc=com", props );
        LdapDN ldapDn = new LdapDN();
        ldapDn.addAll( 0, dn );

        assertEquals( "cn=blah,dc=example,dc=com", ldapDn.toString() );

        dn = new CompoundName( "cn=blah,dc=example,dc=com", props );
        ldapDn = new LdapDN( "cn=xyz" );
        ldapDn.addAll( 0, dn );

        assertEquals( "cn=xyz,cn=blah,dc=example,dc=com", ldapDn.toString() );
    }


    @Test
    public void testDNEquals() throws NamingException
    {
        LdapDN dn1 = new LdapDN( "a=b,c=d,e=f" );
        LdapDN dn2 = new LdapDN( "a=b\\,c\\=d,e=f" );

        assertFalse( dn1.toString().equals( dn2.toString() ) );
    }


    @Test
    public void testDNAddEmptyString() throws NamingException
    {
        LdapDN dn = new LdapDN();
        assertTrue( dn.size() == 0 );
        assertTrue( dn.add( "" ).size() == 0 );
    }


    /**
     * This leads to the bug in DIRSERVER-832.
     */
    @Test
    public void testPreserveAttributeIdCase() throws NamingException
    {
        LdapDN dn = new LdapDN( "uID=kevin" );
        assertEquals( "uID", dn.getRdn().getUpType() );
    }


    /**
     * Tests the LdapDN.isValid() method.
     */
    @Test
    public void testIsValid()
    {
        assertTrue( LdapDN.isValid( "" ) );

        assertFalse( LdapDN.isValid( "a" ) );
        assertFalse( LdapDN.isValid( "a " ) );

        assertTrue( LdapDN.isValid( "a=" ) );
        assertTrue( LdapDN.isValid( "a= " ) );

        assertFalse( LdapDN.isValid( "=" ) );
        assertFalse( LdapDN.isValid( " = " ) );
        assertFalse( LdapDN.isValid( " = a" ) );
    }


    private ByteArrayOutputStream serializeDN( LdapDN dn ) throws IOException
    {
        ObjectOutputStream oOut = null;
        ByteArrayOutputStream out = new ByteArrayOutputStream();

        try
        {
            oOut = new ObjectOutputStream( out );
            oOut.writeObject( dn );
        }
        catch ( IOException ioe )
        {
            throw ioe;
        }
        finally
        {
            try
            {
                if ( oOut != null )
                {
                    oOut.flush();
                    oOut.close();
                }
            }
            catch ( IOException ioe )
            {
                throw ioe;
            }
        }

        return out;
    }


    private LdapDN deserializeDN( ByteArrayOutputStream out ) throws IOException, ClassNotFoundException
    {
        ObjectInputStream oIn = null;
        ByteArrayInputStream in = new ByteArrayInputStream( out.toByteArray() );

        try
        {
            oIn = new ObjectInputStream( in );

            LdapDN dn = ( LdapDN ) oIn.readObject();

            return dn;
        }
        catch ( IOException ioe )
        {
            throw ioe;
        }
        finally
        {
            try
            {
                if ( oIn != null )
                {
                    oIn.close();
                }
            }
            catch ( IOException ioe )
            {
                throw ioe;
            }
        }
    }


    /**
     * Test the serialization of a DN
     *
     * @throws Exception
     */
    @Test
    public void testNameSerialization() throws Exception
    {
        LdapDN dn = new LdapDN( "ou= Some   People   + dc=  And   Some anImAls,dc = eXample,dc= cOm" );
        dn.normalize( oids );

        assertEquals( dn, deserializeDN( serializeDN( dn ) ) );
    }


    @Test
    public void testSerializeEmptyDN() throws Exception
    {
        LdapDN dn = LdapDN.EMPTY_LDAPDN;

        assertEquals( dn, deserializeDN( serializeDN( dn ) ) );
    }


    /**
     * Test the serialization of a DN
     *
     * @throws Exception
     */
    @Test
    public void testNameStaticSerialization() throws Exception
    {
        LdapDN dn = new LdapDN( "ou= Some   People   + dc=  And   Some anImAls,dc = eXample,dc= cOm" );
        dn.normalize( oids );

        ByteArrayOutputStream baos = new ByteArrayOutputStream();
        ObjectOutputStream out = new ObjectOutputStream( baos );

        LdapDNSerializer.serialize( dn, out );
<<<<<<< HEAD
=======
        out.flush();
>>>>>>> 24aa11f9

        byte[] data = baos.toByteArray();
        ObjectInputStream in = new ObjectInputStream( new ByteArrayInputStream( data ) );

        assertEquals( dn, LdapDNSerializer.deserialize( in ) );
    }


    /*
    @Test public void testSerializationPerfs() throws Exception
    {
        LdapDN dn = new LdapDN( "ou= Some   People   + dc=  And   Some anImAls,dc = eXample,dc= cOm" );
        dn.normalize( oids );

        long t0 = System.currentTimeMillis();
        
        for ( int i = 0; i < 1000; i++ )
        {
            ByteArrayOutputStream baos = new ByteArrayOutputStream();
            ObjectOutputStream out = new ObjectOutputStream( baos );

            DnSerializer.serialize( dn, out );
            
            byte[] data = baos.toByteArray();
            ObjectInputStream in = new ObjectInputStream( new ByteArrayInputStream( data ) );
            
            LdapDN dn1 = DnSerializer.deserialize( in );
        }
        
        long t1 = System.currentTimeMillis();
        
        System.out.println( "delta :" + ( t1 - t0) );

        long t2 = System.currentTimeMillis();
        
        for ( int i = 0; i < 1000000; i++ )
        {
            //ByteArrayOutputStream baos = new ByteArrayOutputStream();
            //ObjectOutputStream out = new ObjectOutputStream( baos );

            //DnSerializer.serializeString( dn, out );
            
            //byte[] data = baos.toByteArray();
            //ObjectInputStream in = new ObjectInputStream( new ByteArrayInputStream( data ) );
            
            //LdapDN dn1 = DnSerializer.deserializeString( in, oids );
            dn.normalize( oids );
        }
        
        long t3 = System.currentTimeMillis();

        System.out.println( "delta :" + ( t3 - t2) );

        //assertEquals( dn, DnSerializer.deserialize( in ) );
    }
    */

    @Test
    public void testStaticSerializeEmptyDN() throws Exception
    {
        LdapDN dn = LdapDN.EMPTY_LDAPDN;

        ByteArrayOutputStream baos = new ByteArrayOutputStream();
        ObjectOutputStream out = new ObjectOutputStream( baos );

        LdapDNSerializer.serialize( dn, out );
<<<<<<< HEAD
=======
        out.flush();
>>>>>>> 24aa11f9

        byte[] data = baos.toByteArray();
        ObjectInputStream in = new ObjectInputStream( new ByteArrayInputStream( data ) );

        assertEquals( dn, LdapDNSerializer.deserialize( in ) );
        assertEquals( dn, deserializeDN( serializeDN( dn ) ) );
    }
}<|MERGE_RESOLUTION|>--- conflicted
+++ resolved
@@ -92,17 +92,10 @@
             new DeepTrimToLowerNormalizer() ) );
         oidOids.put( "0.9.2342.19200300.100.1.25", new OidNormalizer( "0.9.2342.19200300.100.1.25",
             new DeepTrimToLowerNormalizer() ) );
-<<<<<<< HEAD
-
-=======
->>>>>>> 24aa11f9
         oidOids.put( "ou", new OidNormalizer( "2.5.4.11", new DeepTrimToLowerNormalizer() ) );
         oidOids.put( "organizationalUnitName", new OidNormalizer( "2.5.4.11", new DeepTrimToLowerNormalizer() ) );
         oidOids.put( "2.5.4.11", new OidNormalizer( "2.5.4.11", new DeepTrimToLowerNormalizer() ) );
     }
-<<<<<<< HEAD
-
-=======
 
 
     // ~ Methods
@@ -119,35 +112,9 @@
         assertEquals( "", dn.getUpName() );
         assertTrue( dn.isEmpty() );
     }
->>>>>>> 24aa11f9
-
-    // ~ Methods
-    // ------------------------------------------------------------------------------------
-    // CONSTRUCTOR functions --------------------------------------------------
-
-    /**
-<<<<<<< HEAD
-     * Test a null DN
-     */
-    @Test
-    public void testLdapDNNull()
-    {
-        LdapDN dn = new LdapDN();
-=======
-     * test an empty DN
-     */
-    @Test
-    public void testLdapDNEmpty() throws InvalidNameException
-    {
-        LdapDN dn = new LdapDN( "" );
->>>>>>> 24aa11f9
-        assertEquals( "", dn.getUpName() );
-        assertTrue( dn.isEmpty() );
-    }
-
-
-    /**
-<<<<<<< HEAD
+
+
+    /**
      * test an empty DN
      */
     @Test
@@ -171,18 +138,6 @@
         assertEquals( "a = b", dn.getUpName() );
         assertEquals( "a=b", dn.toString() );
     }
-=======
-     * test a simple DN : a = b
-     */
-    @Test
-    public void testLdapDNSimple() throws InvalidNameException
-    {
-        LdapDN dn = new LdapDN( "a = b" );
-
-        assertTrue( LdapDN.isValid( "a = b" ) );
-        assertEquals( "a = b", dn.getUpName() );
-        assertEquals( "a=b", dn.toString() );
-    }
 
 
     /**
@@ -192,27 +147,12 @@
     public void testLdapDNSimpleWithSpaces() throws InvalidNameException
     {
         LdapDN dn = new LdapDN( "a = b  " );
->>>>>>> 24aa11f9
 
         assertTrue( LdapDN.isValid( "a = b  " ) );
         assertEquals( "a = b  ", dn.getUpName() );
         assertEquals( "a=b", dn.toString() );
     }
 
-<<<<<<< HEAD
-    /**
-     * test a simple DN with some spaces : "a = b  "
-     */
-    @Test
-    public void testLdapDNSimpleWithSpaces() throws InvalidNameException
-    {
-        LdapDN dn = new LdapDN( "a = b  " );
-
-        assertTrue( LdapDN.isValid( "a = b  " ) );
-        assertEquals( "a = b  ", dn.getUpName() );
-        assertEquals( "a=b", dn.toString() );
-    }
-=======
 
     /**
      * test a composite DN : a = b, d = e
@@ -221,27 +161,12 @@
     public void testLdapDNComposite() throws InvalidNameException
     {
         LdapDN dn = new LdapDN( "a = b, c = d" );
->>>>>>> 24aa11f9
 
         assertTrue( LdapDN.isValid( "a = b, c = d" ) );
         assertEquals( "a=b,c=d", dn.toString() );
         assertEquals( "a = b, c = d", dn.getUpName() );
     }
 
-<<<<<<< HEAD
-    /**
-     * test a composite DN : a = b, d = e
-     */
-    @Test
-    public void testLdapDNComposite() throws InvalidNameException
-    {
-        LdapDN dn = new LdapDN( "a = b, c = d" );
-
-        assertTrue( LdapDN.isValid( "a = b, c = d" ) );
-        assertEquals( "a=b,c=d", dn.toString() );
-        assertEquals( "a = b, c = d", dn.getUpName() );
-    }
-=======
 
     /**
      * test a composite DN with spaces : a = b  , d = e
@@ -250,27 +175,12 @@
     public void testLdapDNCompositeWithSpaces() throws InvalidNameException
     {
         LdapDN dn = new LdapDN( "a = b  , c = d" );
->>>>>>> 24aa11f9
 
         assertTrue( LdapDN.isValid( "a = b  , c = d" ) );
         assertEquals( "a=b,c=d", dn.toString() );
         assertEquals( "a = b  , c = d", dn.getUpName() );
     }
 
-<<<<<<< HEAD
-    /**
-     * test a composite DN with spaces : a = b  , d = e
-     */
-    @Test
-    public void testLdapDNCompositeWithSpaces() throws InvalidNameException
-    {
-        LdapDN dn = new LdapDN( "a = b  , c = d" );
-
-        assertTrue( LdapDN.isValid( "a = b  , c = d" ) );
-        assertEquals( "a=b,c=d", dn.toString() );
-        assertEquals( "a = b  , c = d", dn.getUpName() );
-    }
-=======
 
     /**
      * test a composite DN with or without spaces: a=b, a =b, a= b, a = b, a = b
@@ -279,44 +189,13 @@
     public void testLdapDNCompositeWithSpace() throws InvalidNameException
     {
         LdapDN dn = new LdapDN( "a=b, a =b, a= b, a = b, a  =  b" );
->>>>>>> 24aa11f9
 
         assertTrue( LdapDN.isValid( "a=b, a =b, a= b, a = b, a  =  b" ) );
         assertEquals( "a=b,a=b,a=b,a=b,a=b", dn.toString() );
         assertEquals( "a=b, a =b, a= b, a = b, a  =  b", dn.getUpName() );
     }
 
-<<<<<<< HEAD
-    /**
-     * test a composite DN with or without spaces: a=b, a =b, a= b, a = b, a = b
-     */
-    @Test
-    public void testLdapDNCompositeWithSpace() throws InvalidNameException
-    {
-        LdapDN dn = new LdapDN( "a=b, a =b, a= b, a = b, a  =  b" );
-
-        assertTrue( LdapDN.isValid( "a=b, a =b, a= b, a = b, a  =  b" ) );
-        assertEquals( "a=b,a=b,a=b,a=b,a=b", dn.toString() );
-        assertEquals( "a=b, a =b, a= b, a = b, a  =  b", dn.getUpName() );
-    }
-=======
-
-    /**
-     * test a composite DN with differents separators : a=b;c=d,e=f It should
-     * return a=b,c=d,e=f (the ';' is replaced by a ',')
-     */
-    @Test
-    public void testLdapDNCompositeSepators() throws InvalidNameException
-    {
-        LdapDN dn = new LdapDN( "a=b;c=d,e=f" );
->>>>>>> 24aa11f9
-
-        assertTrue( LdapDN.isValid( "a=b;c=d,e=f" ) );
-        assertEquals( "a=b,c=d,e=f", dn.toString() );
-        assertEquals( "a=b;c=d,e=f", dn.getUpName() );
-    }
-
-<<<<<<< HEAD
+
     /**
      * test a composite DN with differents separators : a=b;c=d,e=f It should
      * return a=b,c=d,e=f (the ';' is replaced by a ',')
@@ -418,94 +297,6 @@
         assertEquals( "12.34.56=azerty", dn.toString() );
         assertEquals( "12.34.56 = azerty", dn.getUpName() );
     }
-=======
-
-    /**
-     * test a simple DN with multiple NameComponents : a = b + c = d
-     */
-    @Test
-    public void testLdapDNSimpleMultivaluedAttribute() throws InvalidNameException
-    {
-        LdapDN dn = new LdapDN( "a = b + c = d" );
-
-        assertTrue( LdapDN.isValid( "a = b + c = d" ) );
-        assertEquals( "a=b+c=d", dn.toString() );
-        assertEquals( "a = b + c = d", dn.getUpName() );
-    }
-
-
-    /**
-     * test a composite DN with multiple NC and separators : a=b+c=d, e=f + g=h +
-     * i=j
-     */
-    @Test
-    public void testLdapDNCompositeMultivaluedAttribute() throws InvalidNameException
-    {
-        LdapDN dn = new LdapDN( "a=b+c=d, e=f + g=h + i=j" );
-
-        assertTrue( LdapDN.isValid( "a=b+c=d, e=f + g=h + i=j" ) );
-        assertEquals( "a=b+c=d,e=f+g=h+i=j", dn.toString() );
-        assertEquals( "a=b+c=d, e=f + g=h + i=j", dn.getUpName() );
-    }
-
-
-    /**
-    * Test to see if a DN with multiRdn values is preserved after an addAll.
-    */
-    @Test
-    public void testAddAllWithMultivaluedAttribute() throws InvalidNameException
-    {
-        LdapDN dn = new LdapDN( "cn=Kate Bush+sn=Bush,ou=system" );
-        LdapDN target = new LdapDN();
-
-        assertTrue( LdapDN.isValid( "cn=Kate Bush+sn=Bush,ou=system" ) );
-        target.addAll( target.size(), dn );
-        assertEquals( "cn=Kate Bush+sn=Bush,ou=system", target.toString() );
-        assertEquals( "cn=Kate Bush+sn=Bush,ou=system", target.getUpName() );
-    }
-
-
-    /**
-     * test a simple DN with an oid prefix (uppercase) : OID.12.34.56 = azerty
-     */
-    @Test
-    public void testLdapDNOidUpper() throws InvalidNameException
-    {
-        LdapDN dn = new LdapDN( "OID.12.34.56 = azerty" );
-
-        assertTrue( LdapDN.isValid( "OID.12.34.56 = azerty" ) );
-        assertEquals( "oid.12.34.56=azerty", dn.toString() );
-        assertEquals( "OID.12.34.56 = azerty", dn.getUpName() );
-    }
-
-
-    /**
-     * test a simple DN with an oid prefix (lowercase) : oid.12.34.56 = azerty
-     */
-    @Test
-    public void testLdapDNOidLower() throws InvalidNameException
-    {
-        LdapDN dn = new LdapDN( "oid.12.34.56 = azerty" );
-
-        assertTrue( LdapDN.isValid( "oid.12.34.56 = azerty" ) );
-        assertEquals( "oid.12.34.56=azerty", dn.toString() );
-        assertEquals( "oid.12.34.56 = azerty", dn.getUpName() );
-    }
-
-
-    /**
-     * test a simple DN with an oid attribut without oid prefix : 12.34.56 =
-     * azerty
-     */
-    @Test
-    public void testLdapDNOidWithoutPrefix() throws InvalidNameException
-    {
-        LdapDN dn = new LdapDN( "12.34.56 = azerty" );
-
-        assertTrue( LdapDN.isValid( "12.34.56 = azerty" ) );
-        assertEquals( "12.34.56=azerty", dn.toString() );
-        assertEquals( "12.34.56 = azerty", dn.getUpName() );
-    }
 
 
     /**
@@ -522,7 +313,6 @@
         assertEquals( "12.34.56 = azerty; 7.8 = test", dn.getUpName() );
     }
 
->>>>>>> 24aa11f9
 
     /**
      * test a simple DN with pair char attribute value : a = \,\=\+\<\>\#\;\\\"\C4\8D"
@@ -531,31 +321,6 @@
     public void testLdapDNPairCharAttributeValue() throws InvalidNameException
     {
 
-<<<<<<< HEAD
-    /**
-     * test a composite DN with an oid attribut wiithout oid prefix : 12.34.56 =
-     * azerty; 7.8 = test
-     */
-    @Test
-    public void testLdapDNCompositeOidWithoutPrefix() throws InvalidNameException
-    {
-        LdapDN dn = new LdapDN( "12.34.56 = azerty; 7.8 = test" );
-
-        assertTrue( LdapDN.isValid( "12.34.56 = azerty; 7.8 = test" ) );
-        assertEquals( "12.34.56=azerty,7.8=test", dn.toString() );
-        assertEquals( "12.34.56 = azerty; 7.8 = test", dn.getUpName() );
-    }
-
-
-    /**
-     * test a simple DN with pair char attribute value : a = \,\=\+\<\>\#\;\\\"\C4\8D"
-     */
-    @Test
-    public void testLdapDNPairCharAttributeValue() throws InvalidNameException
-    {
-
-        LdapDN dn = new LdapDN( "a = \\,\\=\\+\\<\\>\\#\\;\\\\\\\"\\C4\\8D" );
-=======
         LdapDN dn = new LdapDN( "a = \\,\\=\\+\\<\\>\\#\\;\\\\\\\"\\C4\\8D" );
 
         assertTrue( LdapDN.isValid( "a = \\,\\=\\+\\<\\>\\#\\;\\\\\\\"\\C4\\8D" ) );
@@ -576,23 +341,8 @@
         assertEquals( "sn=Lu\\C4\\8Di\\C4\\87", dn.toString() );
         assertEquals( "SN=Lu\\C4\\8Di\\C4\\87", dn.getUpName() );
     }
->>>>>>> 24aa11f9
-
-        assertTrue( LdapDN.isValid( "a = \\,\\=\\+\\<\\>\\#\\;\\\\\\\"\\C4\\8D" ) );
-        assertEquals( "a=\\,=\\+\\<\\>#\\;\\\\\\\"\\C4\\8D", dn.toString() );
-        assertEquals( "a = \\,\\=\\+\\<\\>\\#\\;\\\\\\\"\\C4\\8D", dn.getUpName() );
-    }
-
-<<<<<<< HEAD
-
-    /**
-     * test a simple DN with pair char attribute value : "SN=Lu\C4\8Di\C4\87"
-     */
-    @Test
-    public void testLdapDNRFC253_Lucic() throws InvalidNameException
-    {
-        LdapDN dn = new LdapDN( "SN=Lu\\C4\\8Di\\C4\\87" );
-=======
+
+
     /**
      * test a simple DN with hexString attribute value : a = #0010A0AAFF
      */
@@ -605,27 +355,6 @@
         assertEquals( "a=#0010A0AAFF", dn.toString() );
         assertEquals( "a = #0010A0AAFF", dn.getUpName() );
     }
->>>>>>> 24aa11f9
-
-        assertTrue( LdapDN.isValid( "SN=Lu\\C4\\8Di\\C4\\87" ) );
-        assertEquals( "sn=Lu\\C4\\8Di\\C4\\87", dn.toString() );
-        assertEquals( "SN=Lu\\C4\\8Di\\C4\\87", dn.getUpName() );
-    }
-
-<<<<<<< HEAD
-
-    /**
-     * test a simple DN with hexString attribute value : a = #0010A0AAFF
-     */
-    @Test
-    public void testLdapDNHexStringAttributeValue() throws InvalidNameException
-    {
-        LdapDN dn = new LdapDN( "a = #0010A0AAFF" );
-
-        assertTrue( LdapDN.isValid( "a = #0010A0AAFF" ) );
-        assertEquals( "a=#0010A0AAFF", dn.toString() );
-        assertEquals( "a = #0010A0AAFF", dn.getUpName() );
-    }
 
 
     /**
@@ -644,23 +373,6 @@
         assertEquals( "a = \\#this is a sharp", rdn.getUpName() );
     }
 
-=======
-    /**
-     * test a simple DN with a # on first position
-     */
-    @Test
-    public void testLdapDNSharpFirst() throws InvalidNameException, NamingException
-    {
-        LdapDN dn = new LdapDN( "a = \\#this is a sharp" );
-
-        assertTrue( LdapDN.isValid( "a = \\#this is a sharp" ) );
-        assertEquals( "a=\\#this is a sharp", dn.toString() );
-        assertEquals( "a = \\#this is a sharp", dn.getUpName() );
-
-        Rdn rdn = dn.getRdn();
-        assertEquals( "a = \\#this is a sharp", rdn.getUpName() );
-    }
-
 
     /**
      * Normalize a simple DN with a # on first position
@@ -680,24 +392,8 @@
         assertEquals( "ou = \\#this is a sharp", ndn.getUpName() );
         assertEquals( "2.5.4.11=\\#this is a sharp", ndn.toString() );
     }
->>>>>>> 24aa11f9
-
-    /**
-     * Normalize a simple DN with a # on first position
-     */
-    @Test
-    public void testNormalizeLdapDNSharpFirst() throws InvalidNameException, NamingException
-    {
-        LdapDN dn = new LdapDN( "ou = \\#this is a sharp" );
-
-<<<<<<< HEAD
-        assertTrue( LdapDN.isValid( "ou = \\#this is a sharp" ) );
-        assertEquals( "ou=\\#this is a sharp", dn.toString() );
-        assertEquals( "ou = \\#this is a sharp", dn.getUpName() );
-
-        // Check the normalization now
-        LdapDN ndn = dn.normalize( oidOids );
-=======
+
+
     /**
      * test a simple DN with a wrong hexString attribute value : a = #0010Z0AAFF
      */
@@ -716,52 +412,8 @@
             assertTrue( true );
         }
     }
->>>>>>> 24aa11f9
-
-        assertEquals( "ou = \\#this is a sharp", ndn.getUpName() );
-        assertEquals( "2.5.4.11=\\#this is a sharp", ndn.toString() );
-    }
-
-<<<<<<< HEAD
-
-    /**
-     * test a simple DN with a wrong hexString attribute value : a = #0010Z0AAFF
-     */
-    @Test
-    public void testLdapDNWrongHexStringAttributeValue()
-    {
-        try
-        {
-            new LdapDN( "a = #0010Z0AAFF" );
-            fail();
-        }
-        catch ( InvalidNameException ine )
-        {
-
-            assertFalse( LdapDN.isValid( "a = #0010Z0AAFF" ) );
-            assertTrue( true );
-        }
-    }
-
-
-    /**
-     * test a simple DN with a wrong hexString attribute value : a = #AABBCCDD3
-     */
-    @Test
-    public void testLdapDNWrongHexStringAttributeValue2()
-    {
-        try
-        {
-            new LdapDN( "a = #AABBCCDD3" );
-            fail();
-        }
-        catch ( InvalidNameException ine )
-        {
-            assertFalse( LdapDN.isValid( "a = #AABBCCDD3" ) );
-            assertTrue( true );
-        }
-    }
-=======
+
+
     /**
      * test a simple DN with a wrong hexString attribute value : a = #AABBCCDD3
      */
@@ -794,7 +446,6 @@
         assertEquals( "a = quoted \\\"value\\\"", dn.getUpName() );
     }
 
->>>>>>> 24aa11f9
 
     /**
      * test a simple DN with quoted attribute value : a = \" quoted value \"
@@ -804,67 +455,13 @@
     {
         LdapDN dn = new LdapDN( "a = \\\" quoted value \\\"" );
 
-<<<<<<< HEAD
-    /**
-     * test a simple DN with a quote in attribute value : a = quoted \"value\"
-     */
-    @Test
-    public void testLdapDNQuoteInAttributeValue() throws InvalidNameException
-    {
-        LdapDN dn = new LdapDN( "a = quoted \\\"value\\\"" );
-
-        assertTrue( LdapDN.isValid( "a = quoted \\\"value\\\"" ) );
-        assertEquals( "a=quoted \\\"value\\\"", dn.toString() );
-        assertEquals( "a = quoted \\\"value\\\"", dn.getUpName() );
-    }
-=======
         assertTrue( LdapDN.isValid( "a = \\\" quoted value \\\"" ) );
         assertEquals( "a=\\\" quoted value \\\"", dn.toString() );
         assertEquals( "a = \\\" quoted value \\\"", dn.getUpName() );
     }
 
->>>>>>> 24aa11f9
-
-    /**
-     * test a simple DN with a comma at the end
-     */
-    @Test
-    public void testLdapDNComaAtEnd()
-    {
-        assertFalse( LdapDN.isValid( "a = b," ) );
-        assertFalse( LdapDN.isValid( "a = b, " ) );
-
-<<<<<<< HEAD
-    /**
-     * test a simple DN with quoted attribute value : a = \" quoted value \"
-     */
-    @Test
-    public void testLdapDNQuotedAttributeValue() throws InvalidNameException
-    {
-        LdapDN dn = new LdapDN( "a = \\\" quoted value \\\"" );
-
-        assertTrue( LdapDN.isValid( "a = \\\" quoted value \\\"" ) );
-        assertEquals( "a=\\\" quoted value \\\"", dn.toString() );
-        assertEquals( "a = \\\" quoted value \\\"", dn.getUpName() );
-    }
-=======
-        try
-        {
-            new LdapDN( "a = b," );
-            fail();
-        }
-        catch ( InvalidNameException ine )
-        {
-            assertTrue( true );
-        }
-    }
-
->>>>>>> 24aa11f9
-
-    // REMOVE operation -------------------------------------------------------
-
-    /**
-<<<<<<< HEAD
+
+    /**
      * test a simple DN with a comma at the end
      */
     @Test
@@ -900,19 +497,6 @@
         assertEquals( "a=b,c=d", dn.toString() );
         assertEquals( "a=b, c=d", dn.getUpName() );
     }
-=======
-     * test a remove from position 0
-     */
-    @Test
-    public void testLdapDNRemove0() throws InvalidNameException
-    {
-        LdapDN dn = new LdapDN( "a=b, c=d, e=f" );
-
-        assertTrue( LdapDN.isValid( "a=b, c=d, e=f" ) );
-        assertEquals( "e=f", dn.remove( 0 ).toString() );
-        assertEquals( "a=b,c=d", dn.toString() );
-        assertEquals( "a=b, c=d", dn.getUpName() );
-    }
 
 
     /**
@@ -928,7 +512,6 @@
         assertEquals( "a=b, e=f", dn.getUpName() );
     }
 
->>>>>>> 24aa11f9
 
     /**
      * test a remove from position 2
@@ -938,26 +521,11 @@
     {
         LdapDN dn = new LdapDN( "a=b, c=d, e=f" );
 
-<<<<<<< HEAD
-    /**
-     * test a remove from position 1
-     */
-    @Test
-    public void testLdapDNRemove1() throws InvalidNameException
-    {
-        LdapDN dn = new LdapDN( "a=b, c=d, e=f" );
-
-        assertTrue( LdapDN.isValid( "a=b, c=d, e=f" ) );
-        assertEquals( "c=d", dn.remove( 1 ).toString() );
-        assertEquals( "a=b, e=f", dn.getUpName() );
-    }
-=======
         assertTrue( LdapDN.isValid( "a=b, c=d, e=f" ) );
         assertEquals( "a=b", dn.remove( 2 ).toString() );
         assertEquals( " c=d, e=f", dn.getUpName() );
     }
 
->>>>>>> 24aa11f9
 
     /**
      * test a remove from position 1 whith semi colon
@@ -967,26 +535,11 @@
     {
         LdapDN dn = new LdapDN( "a=b, c=d; e=f" );
 
-<<<<<<< HEAD
-    /**
-     * test a remove from position 2
-     */
-    @Test
-    public void testLdapDNRemove2() throws InvalidNameException
-    {
-        LdapDN dn = new LdapDN( "a=b, c=d, e=f" );
-
-        assertTrue( LdapDN.isValid( "a=b, c=d, e=f" ) );
-        assertEquals( "a=b", dn.remove( 2 ).toString() );
-        assertEquals( " c=d, e=f", dn.getUpName() );
-    }
-=======
         assertTrue( LdapDN.isValid( "a=b, c=d; e=f" ) );
         assertEquals( "c=d", dn.remove( 1 ).toString() );
         assertEquals( "a=b, e=f", dn.getUpName() );
     }
 
->>>>>>> 24aa11f9
 
     /**
      * test a remove out of bound
@@ -996,31 +549,6 @@
     {
         LdapDN dn = new LdapDN( "a=b, c=d; e=f" );
 
-<<<<<<< HEAD
-    /**
-     * test a remove from position 1 whith semi colon
-     */
-    @Test
-    public void testLdapDNRemove1WithSemiColon() throws InvalidNameException
-    {
-        LdapDN dn = new LdapDN( "a=b, c=d; e=f" );
-
-        assertTrue( LdapDN.isValid( "a=b, c=d; e=f" ) );
-        assertEquals( "c=d", dn.remove( 1 ).toString() );
-        assertEquals( "a=b, e=f", dn.getUpName() );
-    }
-
-
-    /**
-     * test a remove out of bound
-     */
-    @Test
-    public void testLdapDNRemoveOutOfBound() throws InvalidNameException
-    {
-        LdapDN dn = new LdapDN( "a=b, c=d; e=f" );
-
-        assertTrue( LdapDN.isValid( "a=b, c=d; e=f" ) );
-=======
         assertTrue( LdapDN.isValid( "a=b, c=d; e=f" ) );
 
         try
@@ -1048,35 +576,8 @@
         assertTrue( LdapDN.isValid( "" ) );
         assertEquals( 0, dn.size() );
     }
->>>>>>> 24aa11f9
-
-        try
-        {
-            dn.remove( 4 );
-            // We whould never reach this point
-            fail();
-        }
-        catch ( ArrayIndexOutOfBoundsException aoobe )
-        {
-            assertTrue( true );
-        }
-    }
-
-<<<<<<< HEAD
-
-    // SIZE operations
-    /**
-     * test a 0 size
-     */
-    @Test
-    public void testLdapDNSize0()
-    {
-        LdapDN dn = new LdapDN();
-
-        assertTrue( LdapDN.isValid( "" ) );
-        assertEquals( 0, dn.size() );
-    }
-=======
+
+
     /**
      * test a 1 size
      */
@@ -1089,7 +590,6 @@
         assertEquals( 1, dn.size() );
     }
 
->>>>>>> 24aa11f9
 
     /**
      * test a 3 size
@@ -1099,38 +599,11 @@
     {
         LdapDN dn = new LdapDN( "a=b, c=d, e=f" );
 
-<<<<<<< HEAD
-    /**
-     * test a 1 size
-     */
-    @Test
-    public void testLdapDNSize1() throws InvalidNameException
-    {
-        LdapDN dn = new LdapDN( "a=b" );
-=======
         assertTrue( LdapDN.isValid( "a=b, c=d, e=f" ) );
         assertEquals( 3, dn.size() );
     }
->>>>>>> 24aa11f9
-
-        assertTrue( LdapDN.isValid( "a=b" ) );
-        assertEquals( 1, dn.size() );
-    }
-
-<<<<<<< HEAD
-
-    /**
-     * test a 3 size
-     */
-    @Test
-    public void testLdapDNSize3() throws InvalidNameException
-    {
-        LdapDN dn = new LdapDN( "a=b, c=d, e=f" );
-
-        assertTrue( LdapDN.isValid( "a=b, c=d, e=f" ) );
-        assertEquals( 3, dn.size() );
-    }
-=======
+
+
     /**
      * test a 3 size with NameComponents
      */
@@ -1143,7 +616,6 @@
         assertEquals( 3, dn.size() );
     }
 
->>>>>>> 24aa11f9
 
     /**
      * test size after operations
@@ -1154,38 +626,6 @@
         LdapDN dn = new LdapDN();
         assertEquals( 0, dn.size() );
 
-<<<<<<< HEAD
-    /**
-     * test a 3 size with NameComponents
-     */
-    @Test
-    public void testLdapDNSize3NC() throws InvalidNameException
-    {
-        LdapDN dn = new LdapDN( "a=b+c=d, c=d, e=f" );
-
-        assertTrue( LdapDN.isValid( "a=b+c=d, c=d, e=f" ) );
-        assertEquals( 3, dn.size() );
-    }
-
-
-    /**
-     * test size after operations
-     */
-    @Test
-    public void testLdapResizing() throws InvalidNameException
-    {
-        LdapDN dn = new LdapDN();
-        assertEquals( 0, dn.size() );
-
-        dn.add( "e = f" );
-        assertEquals( 1, dn.size() );
-
-        dn.add( "c = d" );
-        assertEquals( 2, dn.size() );
-
-        dn.remove( 0 );
-        assertEquals( 1, dn.size() );
-=======
         dn.add( "e = f" );
         assertEquals( 1, dn.size() );
 
@@ -1214,23 +654,8 @@
         assertEquals( "e = f", dn.getUpName() );
         assertEquals( 1, dn.size() );
     }
->>>>>>> 24aa11f9
-
-        dn.remove( 0 );
-        assertEquals( 0, dn.size() );
-    }
-
-<<<<<<< HEAD
-
-    // ADD Operations
-    /**
-     * test Add on a new LdapDN
-     */
-    @Test
-    public void testLdapEmptyAdd() throws InvalidNameException
-    {
-        LdapDN dn = new LdapDN();
-=======
+
+
     /**
      * test Add to an existing LdapDN
      */
@@ -1244,49 +669,9 @@
         assertEquals( "e = f,a=b, c=d", dn.getUpName() );
         assertEquals( 3, dn.size() );
     }
->>>>>>> 24aa11f9
-
-        dn.add( "e = f" );
-        assertEquals( "e=f", dn.toString() );
-        assertEquals( "e = f", dn.getUpName() );
-        assertEquals( 1, dn.size() );
-    }
-
-<<<<<<< HEAD
-
-    /**
-     * test Add to an existing LdapDN
-     */
-    @Test
-    public void testLdapDNAdd() throws InvalidNameException
-    {
-        LdapDN dn = new LdapDN( "a=b, c=d" );
-
-        dn.add( "e = f" );
-        assertEquals( "e=f,a=b,c=d", dn.toString() );
-        assertEquals( "e = f,a=b, c=d", dn.getUpName() );
-=======
-    /**
-     * test Add a composite RDN to an existing LdapDN
-     */
-    @Test
-    public void testLdapDNAddComposite() throws InvalidNameException
-    {
-        LdapDN dn = new LdapDN( "a=b, c=d" );
-
-        dn.add( "e = f + g = h" );
-
-        // Warning ! The order of AVAs has changed during the parsing
-        // This has no impact on the correctness of the DN, but the
-        // String used to do the comparizon should be inverted.
-        assertEquals( "e=f+g=h,a=b,c=d", dn.toString() );
->>>>>>> 24aa11f9
-        assertEquals( 3, dn.size() );
-    }
-
-
-    /**
-<<<<<<< HEAD
+
+
+    /**
      * test Add a composite RDN to an existing LdapDN
      */
     @Test
@@ -1302,7 +687,9 @@
         assertEquals( "e=f+g=h,a=b,c=d", dn.toString() );
         assertEquals( 3, dn.size() );
     }
-=======
+
+
+    /**
      * test Add at the end of an existing LdapDN
      */
     @Test
@@ -1315,37 +702,6 @@
         assertEquals( 3, dn.size() );
     }
 
->>>>>>> 24aa11f9
-
-    /**
-     * test Add at the start of an existing LdapDN
-     */
-    @Test
-    public void testLdapDNAddStart() throws InvalidNameException
-    {
-        LdapDN dn = new LdapDN( "a=b, c=d" );
-
-<<<<<<< HEAD
-    /**
-     * test Add at the end of an existing LdapDN
-     */
-    @Test
-    public void testLdapDNAddEnd() throws InvalidNameException
-    {
-        LdapDN dn = new LdapDN( "a=b, c=d" );
-=======
-        dn.add( 0, "e = f" );
-        assertEquals( "a=b, c=d,e = f", dn.getUpName() );
-        assertEquals( 3, dn.size() );
-    }
->>>>>>> 24aa11f9
-
-        dn.add( dn.size(), "e = f" );
-        assertEquals( "e = f,a=b, c=d", dn.getUpName() );
-        assertEquals( 3, dn.size() );
-    }
-
-<<<<<<< HEAD
 
     /**
      * test Add at the start of an existing LdapDN
@@ -2350,996 +1706,6 @@
 
     /**
      * Class to test for size
-=======
-    /**
-     * test Add at the middle of an existing LdapDN
-     */
-    @Test
-    public void testLdapDNAddMiddle() throws InvalidNameException
-    {
-        LdapDN dn = new LdapDN( "a=b, c=d" );
-
-        dn.add( 1, "e = f" );
-        assertEquals( "a=b,e = f, c=d", dn.getUpName() );
-        assertEquals( 3, dn.size() );
-    }
-
-
-    // ADD ALL Operations
-    /**
-     * Test AddAll
-     *
-     * @throws InvalidNameException
-     */
-    @Test
-    public void testLdapDNAddAll() throws InvalidNameException
-    {
-        LdapDN dn = new LdapDN( "a = b" );
-        LdapDN dn2 = new LdapDN( "c = d" );
-        dn.addAll( dn2 );
-        assertEquals( "c = d,a = b", dn.getUpName() );
-    }
-
-
-    /**
-     * Test AddAll with an empty added name
-     *
-     * @throws InvalidNameException
-     */
-    @Test
-    public void testLdapDNAddAllAddedNameEmpty() throws InvalidNameException
-    {
-        LdapDN dn = new LdapDN( "a = b" );
-        LdapDN dn2 = new LdapDN();
-        dn.addAll( dn2 );
-        assertEquals( "a=b", dn.toString() );
-        assertEquals( "a = b", dn.getUpName() );
-    }
-
-
-    /**
-     * Test AddAll to an empty name
-     *
-     * @throws InvalidNameException
-     */
-    @Test
-    public void testLdapDNAddAllNameEmpty() throws InvalidNameException
-    {
-        LdapDN dn = new LdapDN();
-        LdapDN dn2 = new LdapDN( "a = b" );
-        dn.addAll( dn2 );
-        assertEquals( "a = b", dn.getUpName() );
-    }
-
-
-    /**
-     * Test AddAll at position 0
-     *
-     * @throws InvalidNameException
-     */
-    @Test
-    public void testLdapDNAt0AddAll() throws InvalidNameException
-    {
-        LdapDN dn = new LdapDN( "a = b" );
-        LdapDN dn2 = new LdapDN( "c = d" );
-        dn.addAll( 0, dn2 );
-        assertEquals( "a = b,c = d", dn.getUpName() );
-    }
-
-
-    /**
-     * Test AddAll at position 1
-     *
-     * @throws InvalidNameException
-     */
-    @Test
-    public void testLdapDNAt1AddAll() throws InvalidNameException
-    {
-        LdapDN dn = new LdapDN( "a = b" );
-        LdapDN dn2 = new LdapDN( "c = d" );
-        dn.addAll( 1, dn2 );
-        assertEquals( "c = d,a = b", dn.getUpName() );
-    }
-
-
-    /**
-     * Test AddAll at the middle
-     *
-     * @throws InvalidNameException
-     */
-    @Test
-    public void testLdapDNAtTheMiddleAddAll() throws InvalidNameException
-    {
-        LdapDN dn = new LdapDN( "a = b, c = d" );
-        LdapDN dn2 = new LdapDN( "e = f" );
-        dn.addAll( 1, dn2 );
-        assertEquals( "a = b,e = f, c = d", dn.getUpName() );
-    }
-
-
-    /**
-     * Test AddAll with an empty added name at position 0
-     *
-     * @throws InvalidNameException
-     */
-    @Test
-    public void testLdapDNAddAllAt0AddedNameEmpty() throws InvalidNameException
-    {
-        LdapDN dn = new LdapDN( "a = b" );
-        LdapDN dn2 = new LdapDN();
-        dn.addAll( 0, dn2 );
-        assertEquals( "a=b", dn.toString() );
-        assertEquals( "a = b", dn.getUpName() );
-    }
-
-
-    /**
-     * Test AddAll to an empty name at position 0
-     *
-     * @throws InvalidNameException
-     */
-    @Test
-    public void testLdapDNAddAllAt0NameEmpty() throws InvalidNameException
-    {
-        LdapDN dn = new LdapDN();
-        LdapDN dn2 = new LdapDN( "a = b" );
-        dn.addAll( 0, dn2 );
-        assertEquals( "a = b", dn.getUpName() );
-    }
-
-
-    // GET PREFIX actions
-    /**
-     * Get the prefix at pos 0
-     */
-    @Test
-    public void testLdapDNGetPrefixPos0() throws InvalidNameException
-    {
-        LdapDN dn = new LdapDN( "a=b, c=d,e = f" );
-        LdapDN newDn = ( ( LdapDN ) dn.getPrefix( 0 ) );
-        assertEquals( "", newDn.getUpName() );
-    }
-
-
-    /**
-     * Get the prefix at pos 1
-     */
-    @Test
-    public void testLdapDNGetPrefixPos1() throws InvalidNameException
-    {
-        LdapDN dn = new LdapDN( "a=b, c=d,e = f" );
-        LdapDN newDn = ( ( LdapDN ) dn.getPrefix( 1 ) );
-        assertEquals( "e = f", newDn.getUpName() );
-    }
-
-
-    /**
-     * Get the prefix at pos 2
-     */
-    @Test
-    public void testLdapDNGetPrefixPos2() throws InvalidNameException
-    {
-        LdapDN dn = new LdapDN( "a=b, c=d,e = f" );
-        LdapDN newDn = ( ( LdapDN ) dn.getPrefix( 2 ) );
-        assertEquals( " c=d,e = f", newDn.getUpName() );
-    }
-
-
-    /**
-     * Get the prefix at pos 3
-     */
-    @Test
-    public void testLdapDNGetPrefixPos3() throws InvalidNameException
-    {
-        LdapDN dn = new LdapDN( "a=b, c=d,e = f" );
-        LdapDN newDn = ( ( LdapDN ) dn.getPrefix( 3 ) );
-        assertEquals( "a=b, c=d,e = f", newDn.getUpName() );
-    }
-
-
-    /**
-     * Get the prefix out of bound
-     */
-    @Test
-    public void testLdapDNGetPrefixPos4() throws InvalidNameException
-    {
-        LdapDN dn = new LdapDN( "a=b, c=d,e = f" );
-
-        try
-        {
-            dn.getPrefix( 4 );
-            // We should not reach this point.
-            fail();
-        }
-        catch ( ArrayIndexOutOfBoundsException aoobe )
-        {
-            assertTrue( true );
-        }
-    }
-
-
-    /**
-     * Get the prefix of an empty LdapName
-     */
-    @Test
-    public void testLdapDNGetPrefixEmptyDN()
-    {
-        LdapDN dn = new LdapDN();
-        LdapDN newDn = ( ( LdapDN ) dn.getPrefix( 0 ) );
-        assertEquals( "", newDn.getUpName() );
-    }
-
-
-    // GET SUFFIX operations
-    /**
-     * Get the suffix at pos 0
-     */
-    @Test
-    public void testLdapDNGetSuffixPos0() throws InvalidNameException
-    {
-        LdapDN dn = new LdapDN( "a=b, c=d,e = f" );
-        LdapDN newDn = ( ( LdapDN ) dn.getSuffix( 0 ) );
-        assertEquals( "a=b, c=d,e = f", newDn.getUpName() );
-    }
-
-
-    /**
-     * Get the suffix at pos 1
-     */
-    @Test
-    public void testLdapDNGetSuffixPos1() throws InvalidNameException
-    {
-        LdapDN dn = new LdapDN( "a=b, c=d,e = f" );
-        LdapDN newDn = ( ( LdapDN ) dn.getSuffix( 1 ) );
-        assertEquals( "a=b, c=d", newDn.getUpName() );
-    }
-
-
-    /**
-     * Get the suffix at pos 2
-     */
-    @Test
-    public void testLdapDNGetSuffixPos2() throws InvalidNameException
-    {
-        LdapDN dn = new LdapDN( "a=b, c=d,e = f" );
-        LdapDN newDn = ( ( LdapDN ) dn.getSuffix( 2 ) );
-        assertEquals( "a=b", newDn.getUpName() );
-    }
-
-
-    /**
-     * Get the suffix at pos 3
-     */
-    @Test
-    public void testLdapDNGetSuffixPos3() throws InvalidNameException
-    {
-        LdapDN dn = new LdapDN( "a=b, c=d,e = f" );
-        LdapDN newDn = ( ( LdapDN ) dn.getSuffix( 3 ) );
-        assertEquals( "", newDn.getUpName() );
-    }
-
-
-    /**
-     * Get the suffix out of bound
-     */
-    @Test
-    public void testLdapDNGetSuffixPos4() throws InvalidNameException
-    {
-        LdapDN dn = new LdapDN( "a=b, c=d,e = f" );
-
-        try
-        {
-            dn.getSuffix( 4 );
-            // We should not reach this point.
-            fail();
-        }
-        catch ( ArrayIndexOutOfBoundsException aoobe )
-        {
-            assertTrue( true );
-        }
-    }
-
-
-    /**
-     * Get the suffix of an empty LdapName
-     */
-    @Test
-    public void testLdapDNGetSuffixEmptyDN()
-    {
-        LdapDN dn = new LdapDN();
-        LdapDN newDn = ( ( LdapDN ) dn.getSuffix( 0 ) );
-        assertEquals( "", newDn.getUpName() );
-    }
-
-
-    // IS EMPTY operations
-    /**
-     * Test that a LdapDN is empty
-     */
-    @Test
-    public void testLdapDNIsEmpty()
-    {
-        LdapDN dn = new LdapDN();
-        assertEquals( true, dn.isEmpty() );
-    }
-
-
-    /**
-     * Test that a LdapDN is empty
-     */
-    @Test
-    public void testLdapDNNotEmpty() throws InvalidNameException
-    {
-        LdapDN dn = new LdapDN( "a=b" );
-        assertEquals( false, dn.isEmpty() );
-    }
-
-
-    /**
-     * Test that a LdapDN is empty
-     */
-    @Test
-    public void testLdapDNRemoveIsEmpty() throws InvalidNameException
-    {
-        LdapDN dn = new LdapDN( "a=b, c=d" );
-        dn.remove( 0 );
-        dn.remove( 0 );
-
-        assertEquals( true, dn.isEmpty() );
-    }
-
-
-    // STARTS WITH operations
-    /**
-     * Test a startsWith a null LdapDN
-     */
-    @Test
-    public void testLdapDNStartsWithNull() throws InvalidNameException
-    {
-        LdapDN dn = new LdapDN( "a=b, c=d,e = f" );
-        assertEquals( true, dn.startsWith( null ) );
-    }
-
-
-    /**
-     * Test a startsWith an empty LdapDN
-     */
-    @Test
-    public void testLdapDNStartsWithEmpty() throws InvalidNameException
-    {
-        LdapDN dn = new LdapDN( "a=b, c=d,e = f" );
-        assertEquals( true, dn.startsWith( new LdapDN() ) );
-    }
-
-
-    /**
-     * Test a startsWith an simple LdapDN
-     */
-    @Test
-    public void testLdapDNStartsWithSimple() throws InvalidNameException
-    {
-        LdapDN dn = new LdapDN( "a=b, c=d,e = f" );
-        assertEquals( true, dn.startsWith( new LdapDN( "e=f" ) ) );
-    }
-
-
-    /**
-     * Test a startsWith a complex LdapDN
-     */
-    @Test
-    public void testLdapDNStartsWithComplex() throws InvalidNameException
-    {
-        LdapDN dn = new LdapDN( "a=b, c=d,e = f" );
-        assertEquals( true, dn.startsWith( new LdapDN( "c =  d, e =  f" ) ) );
-    }
-
-
-    /**
-     * Test a startsWith a complex LdapDN
-     */
-    @Test
-    public void testLdapDNStartsWithComplexMixedCase() throws InvalidNameException
-    {
-        LdapDN dn = new LdapDN( "a=b, c=d,e = f" );
-        assertEquals( false, dn.startsWith( new LdapDN( "c =  D, E =  f" ) ) );
-    }
-
-
-    /**
-     * Test a startsWith a full LdapDN
-     */
-    @Test
-    public void testLdapDNStartsWithFull() throws InvalidNameException
-    {
-        LdapDN dn = new LdapDN( "a=b, c=d,e = f" );
-        assertEquals( true, dn.startsWith( new LdapDN( "a=  b; c =  d, e =  f" ) ) );
-    }
-
-
-    /**
-     * Test a startsWith which returns false
-     */
-    @Test
-    public void testLdapDNStartsWithWrong() throws InvalidNameException
-    {
-        LdapDN dn = new LdapDN( "a=b, c=d,e = f" );
-        assertEquals( false, dn.startsWith( new LdapDN( "c =  t, e =  f" ) ) );
-    }
-
-
-    // ENDS WITH operations
-    /**
-     * Test a endsWith a null LdapDN
-     */
-    @Test
-    public void testLdapDNEndsWithNull() throws InvalidNameException
-    {
-        LdapDN dn = new LdapDN( "a=b, c=d,e = f" );
-        assertEquals( true, dn.endsWith( null ) );
-    }
-
-
-    /**
-     * Test a endsWith an empty LdapDN
-     */
-    @Test
-    public void testLdapDNEndsWithEmpty() throws InvalidNameException
-    {
-        LdapDN dn = new LdapDN( "a=b, c=d,e = f" );
-        assertEquals( true, dn.endsWith( new LdapDN() ) );
-    }
-
-
-    /**
-     * Test a endsWith an simple LdapDN
-     */
-    @Test
-    public void testLdapDNEndsWithSimple() throws InvalidNameException
-    {
-        LdapDN dn = new LdapDN( "a=b, c=d,e = f" );
-        assertEquals( true, dn.endsWith( new LdapDN( "a=b" ) ) );
-    }
-
-
-    /**
-     * Test a endsWith a complex LdapDN
-     */
-    @Test
-    public void testLdapDNEndsWithComplex() throws InvalidNameException
-    {
-        LdapDN dn = new LdapDN( "a=b, c=d,e = f" );
-        assertEquals( true, dn.endsWith( new LdapDN( "a =  b, c =  d" ) ) );
-    }
-
-
-    /**
-     * Test a endsWith a complex LdapDN
-     */
-    @Test
-    public void testLdapDNEndsWithComplexMixedCase() throws InvalidNameException
-    {
-        LdapDN dn = new LdapDN( "a=b, c=d,e = f" );
-        assertEquals( false, dn.endsWith( new LdapDN( "a =  B, C =  d" ) ) );
-    }
-
-
-    /**
-     * Test a endsWith a full LdapDN
-     */
-    @Test
-    public void testLdapDNEndsWithFull() throws InvalidNameException
-    {
-        LdapDN dn = new LdapDN( "a=b, c=d,e = f" );
-        assertEquals( true, dn.endsWith( new LdapDN( "a=  b; c =  d, e =  f" ) ) );
-    }
-
-
-    /**
-     * Test a endsWith which returns false
-     */
-    @Test
-    public void testLdapDNEndsWithWrong() throws InvalidNameException
-    {
-        LdapDN dn = new LdapDN( "a=b, c=d,e = f" );
-        assertEquals( false, dn.endsWith( new LdapDN( "a =  b, e =  f" ) ) );
-    }
-
-
-    // GET ALL operations
-    /**
-     * test a getAll operation on a null DN
-     */
-    @Test
-    public void testLdapDNGetAllNull()
-    {
-        LdapDN dn = new LdapDN();
-        Enumeration<String> nc = dn.getAll();
-
-        assertEquals( false, nc.hasMoreElements() );
-    }
-
-
-    /**
-     * test a getAll operation on an empty DN
-     */
-    @Test
-    public void testLdapDNGetAllEmpty() throws InvalidNameException
-    {
-        LdapDN dn = new LdapDN( "" );
-        Enumeration<String> nc = dn.getAll();
-
-        assertEquals( false, nc.hasMoreElements() );
-    }
-
-
-    /**
-     * test a getAll operation on a simple DN
-     */
-    @Test
-    public void testLdapDNGetAllSimple() throws InvalidNameException
-    {
-        LdapDN dn = new LdapDN( "a=b" );
-        Enumeration<String> nc = dn.getAll();
-
-        assertEquals( true, nc.hasMoreElements() );
-        assertEquals( "a=b", nc.nextElement() );
-        assertEquals( false, nc.hasMoreElements() );
-    }
-
-
-    /**
-     * test a getAll operation on a complex DN
-     */
-    @Test
-    public void testLdapDNGetAllComplex() throws InvalidNameException
-    {
-        LdapDN dn = new LdapDN( "e=f+g=h,a=b,c=d" );
-        Enumeration<String> nc = dn.getAll();
-
-        assertEquals( true, nc.hasMoreElements() );
-        assertEquals( "c=d", nc.nextElement() );
-        assertEquals( true, nc.hasMoreElements() );
-        assertEquals( "a=b", nc.nextElement() );
-        assertEquals( true, nc.hasMoreElements() );
-        assertEquals( "e=f+g=h", nc.nextElement() );
-        assertEquals( false, nc.hasMoreElements() );
-    }
-
-
-    /**
-     * test a getAll operation on a complex DN
-     */
-    @Test
-    public void testLdapDNGetAllComplexOrdered() throws InvalidNameException
-    {
-        LdapDN dn = new LdapDN( "g=h+e=f,a=b,c=d" );
-        Enumeration<String> nc = dn.getAll();
-
-        assertEquals( true, nc.hasMoreElements() );
-        assertEquals( "c=d", nc.nextElement() );
-        assertEquals( true, nc.hasMoreElements() );
-        assertEquals( "a=b", nc.nextElement() );
-        assertEquals( true, nc.hasMoreElements() );
-
-        // The lowest atav should be the first one
-        assertEquals( "e=f+g=h", nc.nextElement() );
-        assertEquals( false, nc.hasMoreElements() );
-    }
-
-
-    // CLONE Operation
-    /**
-     * test a clone operation on a empty DN
-     */
-    @Test
-    public void testLdapDNCloneEmpty()
-    {
-        LdapDN dn = new LdapDN();
-        LdapDN clone = ( LdapDN ) dn.clone();
-
-        assertEquals( "", clone.getUpName() );
-    }
-
-
-    /**
-     * test a clone operation on a simple DN
-     */
-    @Test
-    public void testLdapDNCloneSimple() throws InvalidNameException
-    {
-        LdapDN dn = new LdapDN( "a=b" );
-        LdapDN clone = ( LdapDN ) dn.clone();
-
-        assertEquals( "a=b", clone.getUpName() );
-        dn.remove( 0 );
-        assertEquals( "a=b", clone.getUpName() );
-    }
-
-
-    /**
-     * test a clone operation on a complex DN
-     */
-    @Test
-    public void testLdapDNCloneComplex() throws InvalidNameException
-    {
-        LdapDN dn = new LdapDN( "e=f+g=h,a=b,c=d" );
-        LdapDN clone = ( LdapDN ) dn.clone();
-
-        assertEquals( "e=f+g=h,a=b,c=d", clone.getUpName() );
-        dn.remove( 2 );
-        assertEquals( "e=f+g=h,a=b,c=d", clone.getUpName() );
-    }
-
-
-    // GET operations
-    /**
-     * test a get in a null DN
-     */
-    @Test
-    public void testLdapDNGetNull()
-    {
-        LdapDN dn = new LdapDN();
-        assertEquals( "", dn.get( 0 ) );
-    }
-
-
-    /**
-     * test a get in an empty DN
-     */
-    @Test
-    public void testLdapDNGetEmpty() throws InvalidNameException
-    {
-        LdapDN dn = new LdapDN( "" );
-        assertEquals( "", dn.get( 0 ) );
-    }
-
-
-    /**
-     * test a get in a simple DN
-     */
-    @Test
-    public void testLdapDNGetSimple() throws InvalidNameException
-    {
-        LdapDN dn = new LdapDN( "a = b" );
-        assertEquals( "a=b", dn.get( 0 ) );
-    }
-
-
-    /**
-     * test a get in a complex DN
-     */
-    @Test
-    public void testLdapDNGetComplex() throws InvalidNameException
-    {
-        LdapDN dn = new LdapDN( "a = b + c= d, e= f; g =h" );
-        assertEquals( "g=h", dn.get( 0 ) );
-        assertEquals( "e=f", dn.get( 1 ) );
-        assertEquals( "a=b+c=d", dn.get( 2 ) );
-    }
-
-
-    /**
-     * test a get out of bound
-     */
-    @Test
-    public void testLdapDNGetOutOfBound() throws InvalidNameException
-    {
-        LdapDN dn = new LdapDN( "a = b + c= d, e= f; g =h" );
-
-        try
-        {
-            dn.get( 4 );
-            fail();
-        }
-        catch ( IndexOutOfBoundsException aioob )
-        {
-            assertTrue( true );
-        }
-    }
-
-
-    /**
-     * Tests the examples from the JNDI tutorials to make sure LdapName behaves
-     * appropriately. The example can be found online <a href="">here</a>.
-     *
-     * @throws Exception
-     *             if anything goes wrong
-     */
-    @Test
-    public void testJNDITutorialExample() throws Exception
-    {
-        // Parse the name
-        Name name = new LdapDN( "cn=John,ou=People,ou=Marketing" );
-
-        // Remove the second component from the head: ou=People
-        String out = name.remove( 1 ).toString();
-
-        assertEquals( "ou=People", out );
-
-        // Add to the head (first): cn=John,ou=Marketing,ou=East
-        out = name.add( 0, "ou=East" ).toString();
-
-        assertEquals( "cn=John,ou=Marketing,ou=East", out );
-
-        // Add to the tail (last): cn=HomeDir,cn=John,ou=Marketing,ou=East
-        out = name.add( "cn=HomeDir" ).toString();
-
-        assertEquals( "cn=HomeDir,cn=John,ou=Marketing,ou=East", out );
-    }
-
-
-    @Test
-    public void testAttributeEqualsIsCaseInSensitive() throws Exception
-    {
-        Name name1 = new LdapDN( "cn=HomeDir" );
-        Name name2 = new LdapDN( "CN=HomeDir" );
-
-        assertTrue( name1.equals( name2 ) );
-    }
-
-
-    @Test
-    public void testAttributeTypeEqualsIsCaseInsensitive() throws Exception
-    {
-        Name name1 = new LdapDN( "cn=HomeDir+cn=WorkDir" );
-        Name name2 = new LdapDN( "cn=HomeDir+CN=WorkDir" );
-
-        assertTrue( name1.equals( name2 ) );
-    }
-
-
-    @Test
-    public void testNameEqualsIsInsensitiveToAttributesOrder() throws Exception
-    {
-
-        Name name1 = new LdapDN( "cn=HomeDir+cn=WorkDir" );
-        Name name2 = new LdapDN( "cn=WorkDir+cn=HomeDir" );
-
-        assertTrue( name1.equals( name2 ) );
-    }
-
-
-    @Test
-    public void testAttributeComparisonIsCaseInSensitive() throws Exception
-    {
-        Name name1 = new LdapDN( "cn=HomeDir" );
-        Name name2 = new LdapDN( "CN=HomeDir" );
-
-        assertEquals( 0, name1.compareTo( name2 ) );
-    }
-
-
-    @Test
-    public void testAttributeTypeComparisonIsCaseInsensitive() throws Exception
-    {
-        Name name1 = new LdapDN( "cn=HomeDir+cn=WorkDir" );
-        Name name2 = new LdapDN( "cn=HomeDir+CN=WorkDir" );
-
-        assertEquals( 0, name1.compareTo( name2 ) );
-    }
-
-
-    @Test
-    public void testNameComparisonIsInsensitiveToAttributesOrder() throws Exception
-    {
-
-        Name name1 = new LdapDN( "cn=HomeDir+cn=WorkDir" );
-        Name name2 = new LdapDN( "cn=WorkDir+cn=HomeDir" );
-
-        assertEquals( 0, name1.compareTo( name2 ) );
-    }
-
-
-    @Test
-    public void testNameComparisonIsInsensitiveToAttributesOrderFailure() throws Exception
-    {
-
-        Name name1 = new LdapDN( "cn= HomeDir+cn=Workdir" );
-        Name name2 = new LdapDN( "cn = Work+cn=HomeDir" );
-
-        assertEquals( 1, name1.compareTo( name2 ) );
-    }
-
-
-    /**
-     * Test the encoding of a LdanDN
-     */
-    @Test
-    public void testNameToBytes() throws Exception
-    {
-        LdapDN dn = new LdapDN( "cn = John, ou = People, OU = Marketing" );
-
-        byte[] bytes = LdapDN.getBytes( dn );
-
-        assertEquals( 30, LdapDN.getNbBytes( dn ) );
-        assertEquals( "cn=John,ou=People,ou=Marketing", new String( bytes, "UTF-8" ) );
-    }
-
-
-    @Test
-    public void testStringParser() throws Exception
-    {
-
-        String dn = StringTools.utf8ToString( new byte[]
-            { 'C', 'N', ' ', '=', ' ', 'E', 'm', 'm', 'a', 'n', 'u', 'e', 'l', ' ', ' ', 'L', ( byte ) 0xc3,
-                ( byte ) 0xa9, 'c', 'h', 'a', 'r', 'n', 'y' } );
-
-        Name name = LdapDnParser.getNameParser().parse( dn );
-
-        assertEquals( dn, ( ( LdapDN ) name ).getUpName() );
-        assertEquals( "cn=Emmanuel  L\\C3\\A9charny", name.toString() );
-    }
-
-
-    /**
-     * Class to test for void LdapName(String)
-     *
-     * @throws Exception
-     *             if anything goes wrong.
-     */
-    @Test
-    public void testLdapNameString() throws Exception
-    {
-        Name name = new LdapDN( "" );
-        Name name50 = new LdapDN();
-        assertEquals( name50, name );
-
-        Name name0 = new LdapDN( "ou=Marketing,ou=East" );
-        Name copy = new LdapDN( "ou=Marketing,ou=East" );
-        Name name1 = new LdapDN( "cn=John,ou=Marketing,ou=East" );
-        Name name2 = new LdapDN( "cn=HomeDir,cn=John,ou=Marketing,ou=East" );
-        Name name3 = new LdapDN( "cn=HomeDir,cn=John,ou=Marketing,ou=West" );
-        Name name4 = new LdapDN( "cn=Website,cn=John,ou=Marketing,ou=West" );
-        Name name5 = new LdapDN( "cn=Airline,cn=John,ou=Marketing,ou=West" );
-
-        assertTrue( name0.compareTo( copy ) == 0 );
-        assertTrue( name0.compareTo( name1 ) < 0 );
-        assertTrue( name0.compareTo( name2 ) < 0 );
-        assertTrue( name1.compareTo( name2 ) < 0 );
-        assertTrue( name2.compareTo( name1 ) > 0 );
-        assertTrue( name2.compareTo( name0 ) > 0 );
-        assertTrue( name2.compareTo( name3 ) < 0 );
-        assertTrue( name2.compareTo( name4 ) < 0 );
-        assertTrue( name3.compareTo( name4 ) < 0 );
-        assertTrue( name3.compareTo( name5 ) > 0 );
-        assertTrue( name4.compareTo( name5 ) > 0 );
-        assertTrue( name2.compareTo( name5 ) < 0 );
-    }
-
-
-    /**
-     * Class to test for void LdapName()
-     */
-    @Test
-    public void testLdapName()
-    {
-        Name name = new LdapDN();
-        assertTrue( name.toString().equals( "" ) );
-    }
-
-
-    /**
-     * Class to test for void LdapName(List)
-     */
-    @Test
-    public void testLdapNameList() throws InvalidNameException
-    {
-        List<String> list = new ArrayList<String>();
-        list.add( "ou=People" );
-        list.add( "dc=example" );
-        list.add( "dc=com" );
-        Name name = new LdapDN( list );
-        assertTrue( name.toString().equals( "ou=People,dc=example,dc=com" ) );
-    }
-
-
-    /**
-     * Class to test for void LdapName(Iterator)
-     */
-    @Test
-    public void testLdapNameIterator() throws InvalidNameException
-    {
-        List<String> list = new ArrayList<String>();
-        list.add( "ou=People" );
-        list.add( "dc=example" );
-        list.add( "dc=com" );
-        Name name = new LdapDN( list.iterator() );
-        assertTrue( name.toString().equals( "ou=People,dc=example,dc=com" ) );
-    }
-
-
-    /**
-     * Class to test for Object clone()
-     *
-     * @throws Exception
-     *             if anything goes wrong.
-     */
-    @Test
-    public void testClone() throws Exception
-    {
-        String strName = "cn=HomeDir,cn=John,ou=Marketing,ou=East";
-        Name name = new LdapDN( strName );
-        assertEquals( name, name.clone() );
-    }
-
-
-    /**
-     * Class to test for compareTo
-     *
-     * @throws Exception
-     *             if anything goes wrong.
-     */
-    @Test
-    public void testCompareTo() throws Exception
-    {
-        Name name0 = new LdapDN( "ou=Marketing,ou=East" );
-        Name copy = new LdapDN( "ou=Marketing,ou=East" );
-        Name name1 = new LdapDN( "cn=John,ou=Marketing,ou=East" );
-        Name name2 = new LdapDN( "cn=HomeDir,cn=John,ou=Marketing,ou=East" );
-        Name name3 = new LdapDN( "cn=HomeDir,cn=John,ou=Marketing,ou=West" );
-        Name name4 = new LdapDN( "cn=Website,cn=John,ou=Marketing,ou=West" );
-        Name name5 = new LdapDN( "cn=Airline,cn=John,ou=Marketing,ou=West" );
-
-        assertTrue( name0.compareTo( copy ) == 0 );
-        assertTrue( name0.compareTo( name1 ) < 0 );
-        assertTrue( name0.compareTo( name2 ) < 0 );
-        assertTrue( name1.compareTo( name2 ) < 0 );
-        assertTrue( name2.compareTo( name1 ) > 0 );
-        assertTrue( name2.compareTo( name0 ) > 0 );
-        assertTrue( name2.compareTo( name3 ) < 0 );
-        assertTrue( name2.compareTo( name4 ) < 0 );
-        assertTrue( name3.compareTo( name4 ) < 0 );
-        assertTrue( name3.compareTo( name5 ) > 0 );
-        assertTrue( name4.compareTo( name5 ) > 0 );
-        assertTrue( name2.compareTo( name5 ) < 0 );
-
-        List<Name> list = new ArrayList<Name>();
-
-        Comparator<Name> comparator = new Comparator<Name>()
-        {
-            public int compare( Name obj1, Name obj2 )
-            {
-                Name n1 = obj1;
-                Name n2 = obj2;
-                return n1.compareTo( n2 );
-            }
-
-
-            public boolean equals( Object obj )
-            {
-                return super.equals( obj );
-            }
-
-
-            /**
-             * Compute the instance's hash code
-             * @return the instance's hash code 
-             */
-            public int hashCode()
-            {
-                return super.hashCode();
-            }
-        };
-
-        list.add( name0 );
-        list.add( name1 );
-        list.add( name2 );
-        list.add( name3 );
-        list.add( name4 );
-        list.add( name5 );
-        Collections.sort( list, comparator );
-
-        assertEquals( name0, list.get( 0 ) );
-        assertEquals( name1, list.get( 1 ) );
-        assertEquals( name2, list.get( 2 ) );
-        assertEquals( name5, list.get( 3 ) );
-        assertEquals( name3, list.get( 4 ) );
-        assertEquals( name4, list.get( 5 ) );
-    }
-
-
-    /**
-     * Class to test for size
      *
      * @throws Exception
      *             if anything goes wrong.
@@ -3367,17 +1733,12 @@
 
     /**
      * Class to test for isEmpty
->>>>>>> 24aa11f9
      *
      * @throws Exception
      *             if anything goes wrong.
      */
     @Test
-<<<<<<< HEAD
-    public void testSize() throws Exception
-=======
     public void testIsEmpty() throws Exception
->>>>>>> 24aa11f9
     {
         Name name0 = new LdapDN( "" );
         Name name1 = new LdapDN( "ou=East" );
@@ -3387,20 +1748,6 @@
         Name name5 = new LdapDN( "cn=Website,cn=HomeDir,cn=John,ou=Marketing,ou=West" );
         Name name6 = new LdapDN( "cn=Airline,cn=Website,cn=HomeDir,cn=John,ou=Marketing,ou=West" );
 
-<<<<<<< HEAD
-        assertEquals( 0, name0.size() );
-        assertEquals( 1, name1.size() );
-        assertEquals( 2, name2.size() );
-        assertEquals( 3, name3.size() );
-        assertEquals( 4, name4.size() );
-        assertEquals( 5, name5.size() );
-        assertEquals( 6, name6.size() );
-    }
-
-
-    /**
-     * Class to test for isEmpty
-=======
         assertEquals( true, name0.isEmpty() );
         assertEquals( false, name1.isEmpty() );
         assertEquals( false, name2.isEmpty() );
@@ -3413,17 +1760,12 @@
 
     /**
      * Class to test for getAll
->>>>>>> 24aa11f9
      *
      * @throws Exception
      *             if anything goes wrong.
      */
     @Test
-<<<<<<< HEAD
-    public void testIsEmpty() throws Exception
-=======
     public void testGetAll() throws Exception
->>>>>>> 24aa11f9
     {
         Name name0 = new LdapDN( "" );
         Name name1 = new LdapDN( "ou=East" );
@@ -3432,43 +1774,10 @@
         Name name4 = new LdapDN( "cn=HomeDir,cn=John,ou=Marketing,ou=East" );
         Name name5 = new LdapDN( "cn=Website,cn=HomeDir,cn=John,ou=Marketing,ou=West" );
         Name name6 = new LdapDN( "cn=Airline,cn=Website,cn=HomeDir,cn=John,ou=Marketing,ou=West" );
-<<<<<<< HEAD
-
-        assertEquals( true, name0.isEmpty() );
-        assertEquals( false, name1.isEmpty() );
-        assertEquals( false, name2.isEmpty() );
-        assertEquals( false, name3.isEmpty() );
-        assertEquals( false, name4.isEmpty() );
-        assertEquals( false, name5.isEmpty() );
-        assertEquals( false, name6.isEmpty() );
-    }
-=======
->>>>>>> 24aa11f9
 
         Enumeration<String> enum0 = name0.getAll();
         assertEquals( false, enum0.hasMoreElements() );
 
-<<<<<<< HEAD
-    /**
-     * Class to test for getAll
-     *
-     * @throws Exception
-     *             if anything goes wrong.
-     */
-    @Test
-    public void testGetAll() throws Exception
-    {
-        Name name0 = new LdapDN( "" );
-        Name name1 = new LdapDN( "ou=East" );
-        Name name2 = new LdapDN( "ou=Marketing,ou=East" );
-        Name name3 = new LdapDN( "cn=John,ou=Marketing,ou=East" );
-        Name name4 = new LdapDN( "cn=HomeDir,cn=John,ou=Marketing,ou=East" );
-        Name name5 = new LdapDN( "cn=Website,cn=HomeDir,cn=John,ou=Marketing,ou=West" );
-        Name name6 = new LdapDN( "cn=Airline,cn=Website,cn=HomeDir,cn=John,ou=Marketing,ou=West" );
-
-        Enumeration<String> enum0 = name0.getAll();
-        assertEquals( false, enum0.hasMoreElements() );
-
         Enumeration<String> enum1 = name1.getAll();
         assertEquals( true, enum1.hasMoreElements() );
 
@@ -3482,21 +1791,6 @@
             }
         }
 
-=======
-        Enumeration<String> enum1 = name1.getAll();
-        assertEquals( true, enum1.hasMoreElements() );
-
-        for ( int i = 0; enum1.hasMoreElements(); i++ )
-        {
-            String element = ( String ) enum1.nextElement();
-
-            if ( i == 0 )
-            {
-                assertEquals( "ou=East", element );
-            }
-        }
-
->>>>>>> 24aa11f9
         Enumeration<String> enum2 = name2.getAll();
         assertEquals( true, enum2.hasMoreElements() );
 
@@ -4808,10 +3102,7 @@
         ObjectOutputStream out = new ObjectOutputStream( baos );
 
         LdapDNSerializer.serialize( dn, out );
-<<<<<<< HEAD
-=======
         out.flush();
->>>>>>> 24aa11f9
 
         byte[] data = baos.toByteArray();
         ObjectInputStream in = new ObjectInputStream( new ByteArrayInputStream( data ) );
@@ -4878,10 +3169,7 @@
         ObjectOutputStream out = new ObjectOutputStream( baos );
 
         LdapDNSerializer.serialize( dn, out );
-<<<<<<< HEAD
-=======
         out.flush();
->>>>>>> 24aa11f9
 
         byte[] data = baos.toByteArray();
         ObjectInputStream in = new ObjectInputStream( new ByteArrayInputStream( data ) );
